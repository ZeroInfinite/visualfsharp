<?xml version="1.0" encoding="utf-8"?>
<!-- Copyright (c) Microsoft Corporation.  All Rights Reserved.  Licensed under the Apache License, Version 2.0.  See License.txt in the project root for license information. -->
<Project ToolsVersion="15.0" DefaultTargets="Build" xmlns="http://schemas.microsoft.com/developer/msbuild/2003">
  <PropertyGroup>
    <FSharpSourcesRoot>$(MSBuildProjectDirectory)\..\..\..\src</FSharpSourcesRoot>
    <ProjectLanguage>FSharp</ProjectLanguage>
    <SIGN_WITH_MSFT_KEY>true</SIGN_WITH_MSFT_KEY>
  </PropertyGroup>
  <Import Project="$(FSharpSourcesRoot)\FSharpSource.settings.targets" />
  <PropertyGroup>
    <Configuration Condition=" '$(Configuration)' == '' ">Debug</Configuration>
    <Platform Condition=" '$(Platform)' == '' ">AnyCPU</Platform>
    <SchemaVersion>2.0</SchemaVersion>
    <ProjectGuid>{65E0E82A-EACE-4787-8994-888674C2FE87}</ProjectGuid>
    <OutputType>Library</OutputType>
    <AssemblyName>FSharp.Editor</AssemblyName>
    <UseVsVersion>true</UseVsVersion>
    <TargetType>LIBRARY</TargetType>
    <TargetFrameworkVersion>v4.6</TargetFrameworkVersion>
    <NoWarn>$(NoWarn);75</NoWarn>
    <Tailcalls Condition="'$(CodeCoverage)' != ''">false</Tailcalls>    <OtherFlags>$(OtherFlags) --warnon:1182  --subsystemversion:6.00</OtherFlags>
    <ImportVSSDKTargets>true</ImportVSSDKTargets>
    <CreateVsixContainer>false</CreateVsixContainer>
    <DeployExtension>false</DeployExtension>
    <UseCodebase>true</UseCodebase>
    <GeneratePkgDefFile>true</GeneratePkgDefFile>
    <IncludePkgdefInVSIXContainer>true</IncludePkgdefInVSIXContainer>
  </PropertyGroup>
  <ItemGroup>
    <Compile Include="AssemblyInfo.fs" />
    <Compile Include="CommonConstants.fs" />
    <Compile Include="CommonRoslynHelpers.fs" />
    <Compile Include="CommonHelpers.fs" />
    <Compile Include="LanguageService.fs" />
    <Compile Include="Classification\ColorizationService.fs" />
    <Compile Include="Utilities\BraceMatchingService.fs" />
<<<<<<< HEAD
    <Compile Include="Utilities\IndentationService.fs" />
    <Compile Include="Debugging\BreakpointResolutionService.fs" />
    <Compile Include="Debugging\LanguageDebugInfoService.fs" />
    <Compile Include="Diagnostics\DocumentDiagnosticAnalyzer.fs" />
    <Compile Include="Diagnostics\ProjectDiagnosticAnalyzer.fs" />
    <Compile Include="Completion\CompletionProvider.fs" />
    <Compile Include="Completion\SignatureHelp.fs" />
    <Compile Include="Navigation\GoToDefinitionService.fs" />
    <Compile Include="Navigation\NavigationBarItemService.fs" />
    <Compile Include="Navigation\NavigateToSearchService.fs" />
    <Compile Include="BlockComment\CommentUncommentService.fs" />
    <Compile Include="QuickInfo\QuickInfoProvider.fs" />
    <Compile Include="HelpContextService.fs" />
=======
    <Compile Include="Utilities\IndentationService.fs"/>
    <Compile Include="Debugging\BreakpointResolutionService.fs"/>
    <Compile Include="Debugging\LanguageDebugInfoService.fs"/>
    <Compile Include="Diagnostics\DocumentDiagnosticAnalyzer.fs"/>
    <Compile Include="Diagnostics\ProjectDiagnosticAnalyzer.fs"/>
    <Compile Include="Completion\CompletionProvider.fs"/>
    <Compile Include="Completion\SignatureHelp.fs"/>
    <Compile Include="Navigation\GoToDefinitionService.fs"/>
    <Compile Include="Navigation\FindReferencesService.fs"/>
    <Compile Include="BlockComment\CommentUncommentService.fs"/>
    <Compile Include="QuickInfo\QuickInfoProvider.fs"/>
    <Compile Include="Structure\BlockStructureService.fs" />
    <Compile Include="NavigationBarItemService.fs" />
    <Compile Include="HelpContextService.fs"/>
>>>>>>> 2426f1eb
    <Compile Include="ContentType.fs" />
    <Compile Include="FsiCommandService.fs" />
  </ItemGroup>
  <ItemGroup>
    <ProjectReference Include="$(FSharpSourcesRoot)\fsharp\FSharp.Core\FSharp.Core.fsproj">
      <Project>{DED3BBD7-53F4-428A-8C9F-27968E768605}</Project>
      <Name>FSharp.Core</Name>
    </ProjectReference>
    <ProjectReference Include="$(FSharpSourcesRoot)\..\vsintegration\src\FSharp.LanguageService\FSharp.LanguageService.fsproj">
      <Name>FSharp.LanguageService</Name>
      <Project>{ee85aab7-cda0-4c4e-bda0-a64ccc413e3f}</Project>
      <Private>True</Private>
    </ProjectReference>
    <ProjectReference Include="$(FSharpSourcesRoot)\..\vsintegration\src\FSharp.LanguageService.Base\FSharp.LanguageService.Base.csproj">
      <Name>FSharp.LanguageService.Base</Name>
      <Project>{1c5c163c-37ea-4a3c-8ccc-0d34b74bf8ef}</Project>
      <Private>True</Private>
    </ProjectReference>
    <ProjectReference Include="$(FSharpSourcesRoot)\fsharp\FSharp.LanguageService.Compiler\FSharp.LanguageService.Compiler.fsproj">
      <Project>{a437a6ec-5323-47c2-8f86-e2cac54ff152}</Project>
      <Name>FSharp.LanguageService.Compiler</Name>
      <Private>True</Private>
    </ProjectReference>
    <ProjectReference Include="..\FSharp.VS.FSI\FSharp.VS.FSI.fsproj">
      <Name>FSharp.VS.FSI</Name>
      <Project>{991dcf75-c2eb-42b6-9a0d-aa1d2409d519}</Project>
      <Private>True</Private>
    </ProjectReference>
  </ItemGroup>
  <ItemGroup>
    <Reference Include="mscorlib" />
    <Reference Include="PresentationFramework" />
    <Reference Include="WindowsBase" />
    <Reference Include="System" />
    <Reference Include="PresentationCore" />
    <Reference Include="System.ComponentModel.Composition" />
    <Reference Include="EnvDTE.dll" />
    <Reference Include="EnvDTE80.dll" />
    <Reference Include="Microsoft.VisualStudio.Threading, Version=$(RoslynVSBinariesVersion).0.0, Culture=neutral, PublicKeyToken=b03f5f7f11d50a3a">
      <HintPath>$(FSharpSourcesRoot)\..\packages\Microsoft.VisualStudio.Threading.14.1.131\lib\net45\Microsoft.VisualStudio.Threading.dll</HintPath>
    </Reference>
    <Reference Include="Microsoft.VisualStudio.Editor, Version=$(RoslynVSBinariesVersion).0.0, Culture=neutral, PublicKeyToken=b03f5f7f11d50a3a">
      <HintPath>$(FSharpSourcesRoot)\..\packages\Microsoft.VisualStudio.Editor.$(RoslynVSPackagesVersion)\lib\net45\Microsoft.VisualStudio.Editor.dll</HintPath>
    </Reference>
    <Reference Include="Microsoft.VisualStudio.Text.UI, Version=$(RoslynVSBinariesVersion).0.0, Culture=neutral, PublicKeyToken=b03f5f7f11d50a3a">
      <HintPath>$(FSharpSourcesRoot)\..\packages\Microsoft.VisualStudio.Text.UI.$(RoslynVSPackagesVersion)\lib\net45\Microsoft.VisualStudio.Text.UI.dll</HintPath>
    </Reference>
    <Reference Include="Microsoft.VisualStudio.Text.UI.Wpf, Version=$(RoslynVSBinariesVersion).0.0, Culture=neutral, PublicKeyToken=b03f5f7f11d50a3a">
      <HintPath>$(FSharpSourcesRoot)\..\packages\Microsoft.VisualStudio.Text.UI.Wpf.$(RoslynVSPackagesVersion)\lib\net45\Microsoft.VisualStudio.Text.UI.Wpf.dll</HintPath>
    </Reference>
    <Reference Include="Microsoft.VisualStudio.Language.Intellisense, Version=$(RoslynVSBinariesVersion).0.0, Culture=neutral, PublicKeyToken=b03f5f7f11d50a3a">
      <HintPath>$(FSharpSourcesRoot)\..\packages\Microsoft.VisualStudio.Language.Intellisense.$(RoslynVSPackagesVersion)\lib\net45\Microsoft.VisualStudio.Language.Intellisense.dll</HintPath>
    </Reference>
    <Reference Include="Microsoft.VisualStudio.Text.Data, Version=$(RoslynVSBinariesVersion).0.0, Culture=neutral, PublicKeyToken=b03f5f7f11d50a3a">
      <HintPath>$(FSharpSourcesRoot)\..\packages\Microsoft.VisualStudio.Text.Data.$(RoslynVSPackagesVersion)\lib\net45\Microsoft.VisualStudio.Text.Data.dll</HintPath>
    </Reference>
    <Reference Include="Microsoft.VisualStudio.Text.Logic, Version=$(RoslynVSBinariesVersion).0.0, Culture=neutral, PublicKeyToken=b03f5f7f11d50a3a">
      <HintPath>$(FSharpSourcesRoot)\..\packages\Microsoft.VisualStudio.Text.Logic.$(RoslynVSPackagesVersion)\lib\net45\Microsoft.VisualStudio.Text.Logic.dll</HintPath>
    </Reference>
    <Reference Include="Microsoft.VisualStudio.CoreUtility, Version=$(RoslynVSBinariesVersion).0.0, Culture=neutral, PublicKeyToken=b03f5f7f11d50a3a">
      <HintPath>$(FSharpSourcesRoot)\..\packages\Microsoft.VisualStudio.CoreUtility.$(RoslynVSPackagesVersion)\lib\net45\Microsoft.VisualStudio.CoreUtility.dll</HintPath>
    </Reference>
    <Reference Include="Microsoft.VisualStudio.Utilities, Version=$(RoslynVSBinariesVersion).0.0, Culture=neutral, PublicKeyToken=b03f5f7f11d50a3a">
      <HintPath>$(FSharpSourcesRoot)\..\packages\Microsoft.VisualStudio.Utilities.$(RoslynVSPackagesVersion)\lib\net45\Microsoft.VisualStudio.Utilities.dll</HintPath>
    </Reference>
    <Reference Include="Microsoft.VisualStudio.Shell.Design, Version=$(RoslynVSBinariesVersion).0.0, Culture=neutral, PublicKeyToken=b03f5f7f11d50a3a">
      <HintPath>$(FSharpSourcesRoot)\..\packages\Microsoft.VisualStudio.Shell.Design.$(RoslynVSPackagesVersion)\lib\net45\Microsoft.VisualStudio.Shell.Design.dll</HintPath>
    </Reference>
    <Reference Include="Microsoft.VisualStudio.Shell.$(RoslynVSBinariesVersion), Version=$(RoslynVSBinariesVersion).0.0, Culture=neutral, PublicKeyToken=b03f5f7f11d50a3a">
      <HintPath>$(FSharpSourcesRoot)\..\packages\Microsoft.VisualStudio.Shell.$(RoslynVSBinariesVersion).$(RoslynVSPackagesVersion)\lib\Microsoft.VisualStudio.Shell.$(RoslynVSBinariesVersion).dll</HintPath>
    </Reference>
    <Reference Include="Microsoft.VisualStudio.Package.LanguageService.$(RoslynVSBinariesVersion), Version=$(RoslynVSBinariesVersion).0.0, Culture=neutral, PublicKeyToken=b03f5f7f11d50a3a">
      <HintPath>$(FSharpSourcesRoot)\..\packages\Microsoft.VisualStudio.Package.LanguageService.$(RoslynVSBinariesVersion).$(RoslynVSPackagesVersion)\lib\Microsoft.VisualStudio.Package.LanguageService.$(RoslynVSBinariesVersion).dll</HintPath>
    </Reference>
    <Reference Include="Microsoft.VisualStudio.Language.StandardClassification, Version=$(RoslynVSBinariesVersion).0.0, Culture=neutral, PublicKeyToken=b03f5f7f11d50a3a">
      <HintPath>$(FSharpSourcesRoot)\..\packages\Microsoft.VisualStudio.Language.StandardClassification.$(RoslynVSPackagesVersion)\lib\net45\Microsoft.VisualStudio.Language.StandardClassification.dll</HintPath>
    </Reference>
    <Reference Include="Microsoft.VisualStudio.ComponentModelHost, Version=$(RoslynVSBinariesVersion).0.0, Culture=neutral, PublicKeyToken=b03f5f7f11d50a3a">
      <HintPath>$(FSharpSourcesRoot)\..\packages\Roslyn.Microsoft.VisualStudio.ComponentModelHost.0.0.2\lib\net46\Microsoft.VisualStudio.ComponentModelHost.dll</HintPath>
    </Reference>
    <Reference Include="System.Windows.Forms" />
    <Reference Include="Microsoft.VisualStudio.OLE.Interop.dll" />
    <Reference Include="Microsoft.VisualStudio.Shell.Immutable.10.0, Version=10.0.0.0, Culture=neutral, PublicKeyToken=b03f5f7f11d50a3a">
      <HintPath>$(FSharpSourcesRoot)\..\packages\Microsoft.VisualStudio.Shell.Immutable.10.0.10.0.30319\lib\net40\Microsoft.VisualStudio.Shell.Immutable.10.0.dll</HintPath>
    </Reference>
    <Reference Include="Microsoft.VisualStudio.Shell.Immutable.11.0.dll" />
    <Reference Include="Microsoft.VisualStudio.ProjectAggregator" />
    <Reference Include="Microsoft.VisualStudio.Shell.Interop.dll" />
    <Reference Include="Microsoft.VisualStudio.Shell.Interop.8.0.dll" />
    <Reference Include="Microsoft.VisualStudio.Shell.Interop.9.0.dll" />
    <Reference Include="Microsoft.VisualStudio.Shell.Interop.10.0.dll" />
    <Reference Include="Microsoft.VisualStudio.Shell.Interop.11.0.dll" />
    <Reference Include="Microsoft.VisualStudio.TextManager.Interop" />
    <Reference Include="Microsoft.VisualStudio.TextManager.Interop.8.0" />
    <Reference Include="Microsoft.CodeAnalysis">
      <HintPath>$(FSharpSourcesRoot)\..\packages\Microsoft.CodeAnalysis.Common.$(RoslynVersion)\lib\netstandard1.3\Microsoft.CodeAnalysis.dll</HintPath>
      <Private>True</Private>
    </Reference>
    <Reference Include="Microsoft.CodeAnalysis.EditorFeatures">
      <HintPath>$(FSharpSourcesRoot)\..\packages\Microsoft.CodeAnalysis.EditorFeatures.$(RoslynVersion)\lib\net46\Microsoft.CodeAnalysis.EditorFeatures.dll</HintPath>
      <Private>True</Private>
    </Reference>
    <Reference Include="Microsoft.CodeAnalysis.EditorFeatures.Text">
      <HintPath>$(FSharpSourcesRoot)\..\packages\Microsoft.CodeAnalysis.EditorFeatures.Text.$(RoslynVersion)\lib\net46\Microsoft.CodeAnalysis.EditorFeatures.Text.dll</HintPath>
      <Private>True</Private>
    </Reference>
    <Reference Include="Microsoft.CodeAnalysis.Features">
      <HintPath>$(FSharpSourcesRoot)\..\packages\Microsoft.CodeAnalysis.Features.$(RoslynVersion)\lib\netstandard1.3\Microsoft.CodeAnalysis.Features.dll</HintPath>
      <Private>True</Private>
    </Reference>
    <Reference Include="Microsoft.CodeAnalysis.Workspaces">
      <HintPath>$(FSharpSourcesRoot)\..\packages\Microsoft.CodeAnalysis.Workspaces.Common.$(RoslynVersion)\lib\netstandard1.3\Microsoft.CodeAnalysis.Workspaces.dll</HintPath>
      <Private>True</Private>
    </Reference>
    <Reference Include="Microsoft.VisualStudio.LanguageServices">
      <HintPath>$(FSharpSourcesRoot)\..\packages\Microsoft.VisualStudio.LanguageServices.$(RoslynVersion)\lib\net46\Microsoft.VisualStudio.LanguageServices.dll</HintPath>
      <Private>True</Private>
    </Reference>
    <Reference Include="System.Composition.AttributedModel">
      <HintPath>$(FSharpSourcesRoot)\..\packages\Microsoft.Composition.1.0.27\lib\portable-net45+win8+wp8+wpa81\System.Composition.AttributedModel.dll</HintPath>
      <Private>True</Private>
    </Reference>
    <Reference Include="System.Collections.Immutable">
      <HintPath>$(FSharpSourcesRoot)\..\packages\System.Collections.Immutable.1.2.0\lib\portable-net45+win8+wp8+wpa81\System.Collections.Immutable.dll</HintPath>
      <Private>True</Private>
    </Reference>
  </ItemGroup>
  <Import Project="$(FSharpSourcesRoot)\FSharpSource.targets" />
  <Import Project="$(VsSDKInstall)\Microsoft.VsSDK.targets" />
  <Import Project="$(FSharpSourcesRoot)\..\vsintegration\vsintegration.targets" />
  <Target Name="GatherBinariesToBeSigned" AfterTargets="Localize" Condition="'$(UseGatherBinaries)' == 'true'">
    <ItemGroup>
      <BinariesToBeSigned Include="$(OutDir)$(AssemblyName).dll" />
      <FilesToSign Include="@(BinariesToBeSigned)">
        <Authenticode>Microsoft</Authenticode>
        <StrongName>StrongName</StrongName>
      </FilesToSign>
    </ItemGroup>
  </Target>
</Project><|MERGE_RESOLUTION|>--- conflicted
+++ resolved
@@ -34,7 +34,6 @@
     <Compile Include="LanguageService.fs" />
     <Compile Include="Classification\ColorizationService.fs" />
     <Compile Include="Utilities\BraceMatchingService.fs" />
-<<<<<<< HEAD
     <Compile Include="Utilities\IndentationService.fs" />
     <Compile Include="Debugging\BreakpointResolutionService.fs" />
     <Compile Include="Debugging\LanguageDebugInfoService.fs" />
@@ -48,22 +47,6 @@
     <Compile Include="BlockComment\CommentUncommentService.fs" />
     <Compile Include="QuickInfo\QuickInfoProvider.fs" />
     <Compile Include="HelpContextService.fs" />
-=======
-    <Compile Include="Utilities\IndentationService.fs"/>
-    <Compile Include="Debugging\BreakpointResolutionService.fs"/>
-    <Compile Include="Debugging\LanguageDebugInfoService.fs"/>
-    <Compile Include="Diagnostics\DocumentDiagnosticAnalyzer.fs"/>
-    <Compile Include="Diagnostics\ProjectDiagnosticAnalyzer.fs"/>
-    <Compile Include="Completion\CompletionProvider.fs"/>
-    <Compile Include="Completion\SignatureHelp.fs"/>
-    <Compile Include="Navigation\GoToDefinitionService.fs"/>
-    <Compile Include="Navigation\FindReferencesService.fs"/>
-    <Compile Include="BlockComment\CommentUncommentService.fs"/>
-    <Compile Include="QuickInfo\QuickInfoProvider.fs"/>
-    <Compile Include="Structure\BlockStructureService.fs" />
-    <Compile Include="NavigationBarItemService.fs" />
-    <Compile Include="HelpContextService.fs"/>
->>>>>>> 2426f1eb
     <Compile Include="ContentType.fs" />
     <Compile Include="FsiCommandService.fs" />
   </ItemGroup>
