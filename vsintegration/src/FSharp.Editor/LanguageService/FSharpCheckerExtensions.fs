﻿[<AutoOpen>]
module internal Microsoft.VisualStudio.FSharp.Editor.FSharpCheckerExtensions

open System
open System.Threading.Tasks
open Microsoft.CodeAnalysis
open Microsoft.CodeAnalysis.Text
open Microsoft.FSharp.Compiler
open Microsoft.FSharp.Compiler.Ast
open Microsoft.FSharp.Compiler.SourceCodeServices

type FSharpChecker with
    member checker.ParseDocument(document: Document, parsingOptions: FSharpParsingOptions, sourceText: string, userOpName: string) =
        asyncMaybe {
            let! fileParseResults = checker.ParseFile(document.FilePath, sourceText, parsingOptions, userOpName=userOpName) |> liftAsync
            return! fileParseResults.ParseTree
        }

    member checker.ParseDocument(document: Document, parsingOptions: FSharpParsingOptions, sourceText: SourceText, userOpName: string) =
        checker.ParseDocument(document, parsingOptions, sourceText=sourceText.ToString(), userOpName=userOpName)

    member checker.ParseAndCheckDocument(filePath: string, textVersionHash: int, sourceText: string, options: FSharpProjectOptions, allowStaleResults: bool, userOpName: string) =
        async {
            let parseAndCheckFile =
                async {
                    let! parseResults, checkFileAnswer = checker.ParseAndCheckFileInProject(filePath, textVersionHash, sourceText, options, userOpName=userOpName)
                    return
                        match checkFileAnswer with
                        | FSharpCheckFileAnswer.Aborted -> 
                            None
                        | FSharpCheckFileAnswer.Succeeded(checkFileResults) ->
                            Some (parseResults, checkFileResults)
                }

            let tryGetFreshResultsWithTimeout() =
                async {
                    let! worker = Async.StartChild(parseAndCheckFile, millisecondsTimeout=Settings.LanguageServicePerformance.TimeUntilStaleCompletion)
                    try
                        return! worker
                    with :? TimeoutException ->
                        return None // worker is cancelled at this point, we cannot return it and wait its completion anymore
                }

            let bindParsedInput(results: (FSharpParseFileResults * FSharpCheckFileResults) option) =
                match results with
                | Some(parseResults, checkResults) ->
                    match parseResults.ParseTree with
                    | Some parsedInput -> Some (parseResults, parsedInput, checkResults)
                    | None -> None
                | None -> None

            if allowStaleResults then
                let! freshResults = tryGetFreshResultsWithTimeout()
                    
                let! results =
                    match freshResults with
                    | Some x -> async.Return (Some x)
                    | None ->
                        async {
                            match checker.TryGetRecentCheckResultsForFile(filePath, options) with
                            | Some (parseResults, checkFileResults, _) ->
                                return Some (parseResults, checkFileResults)
                            | None ->
                                return! parseAndCheckFile
                        }
                return bindParsedInput results
            else 
                let! results = parseAndCheckFile
                return bindParsedInput results
        }
<<<<<<< HEAD

=======
>>>>>>> c55dd2c3

    member checker.ParseAndCheckDocument(document: Document, options: FSharpProjectOptions, allowStaleResults: bool, userOpName: string, ?sourceText: SourceText) =
        async {
            let! cancellationToken = Async.CancellationToken
            let! sourceText =
                match sourceText with
                | Some x -> async.Return x
                | None -> document.GetTextAsync(cancellationToken)  |> Async.AwaitTask
            let! textVersion = document.GetTextVersionAsync(cancellationToken) |> Async.AwaitTask
            return! checker.ParseAndCheckDocument(document.FilePath, textVersion.GetHashCode(), sourceText.ToString(), options, allowStaleResults, userOpName=userOpName)
        }


    member checker.TryParseAndCheckFileInProject (projectOptions, fileName, source, userOpName) = async {
        let! (parseResults, checkAnswer) = checker.ParseAndCheckFileInProject (fileName,0, source,projectOptions, userOpName=userOpName)
        match checkAnswer with
        | FSharpCheckFileAnswer.Aborted ->  return  None
        | FSharpCheckFileAnswer.Succeeded checkResults -> return Some (parseResults,checkResults)
    }


    member checker.GetAllUsesOfAllSymbolsInSourceString (projectOptions, fileName, source: string, checkForUnusedOpens, userOpName) = async {
                  
        let! parseAndCheckResults = checker.TryParseAndCheckFileInProject (projectOptions, fileName, source, userOpName=userOpName)
        match parseAndCheckResults with
        | None -> return [||]
        | Some(_parseResults,checkResults) ->
            let! fsharpSymbolsUses = checkResults.GetAllUsesOfAllSymbolsInFile()
            let allSymbolsUses =
                fsharpSymbolsUses
                |> Array.map (fun symbolUse -> 
                    let fullNames = 
                        match symbolUse.Symbol with
                        // Make sure that unsafe manipulation isn't executed if unused opens are disabled
                        | _ when not checkForUnusedOpens -> None
                        | Symbol.MemberFunctionOrValue func when func.IsExtensionMember ->
                            if func.IsProperty then
                                let fullNames =
                                    [|  if func.HasGetterMethod then
                                            match func.GetterMethod.DeclaringEntity with 
                                            | Some e -> yield e.TryGetFullName()
                                            | None -> ()
                                        if func.HasSetterMethod then
                                            match func.SetterMethod.DeclaringEntity with 
                                            | Some e -> yield e.TryGetFullName()
                                            | None -> ()
                                    |]
                                    |> Array.choose id
                                match fullNames with
                                | [||]  -> None 
                                | _     -> Some fullNames
                            else 
                                match func.DeclaringEntity with
                                // C# extension method
                                | Some (Symbol.FSharpEntity Symbol.Class) ->
                                    let fullName = symbolUse.Symbol.FullName.Split '.'
                                    if fullName.Length > 2 then
                                        (* For C# extension methods FCS returns full name including the class name, like:
                                            Namespace.StaticClass.ExtensionMethod
                                            So, in order to properly detect that "open Namespace" actually opens ExtensionMethod,
                                            we remove "StaticClass" part. This makes C# extension methods looks identically 
                                            with F# extension members.
                                        *)
                                        let fullNameWithoutClassName =
                                            Array.append fullName.[0..fullName.Length - 3] fullName.[fullName.Length - 1..]
                                        Some [|String.Join (".", fullNameWithoutClassName)|]
                                    else None
                                | _ -> None
                        // Operators
                        | Symbol.MemberFunctionOrValue func ->
                            match func with
                            | Symbol.Constructor _ ->
                                // full name of a constructor looks like "UnusedSymbolClassifierTests.PrivateClass.( .ctor )"
                                // to make well formed full name parts we cut "( .ctor )" from the tail.
                                let fullName = func.FullName
                                let ctorSuffix = ".( .ctor )"
                                let fullName =
                                    if fullName.EndsWith ctorSuffix then 
                                        fullName.[0..fullName.Length - ctorSuffix.Length - 1]
                                    else fullName
                                Some [| fullName |]
                            | _ -> 
                                Some [| yield func.FullName 
                                        match func.TryGetFullCompiledOperatorNameIdents() with
                                        | Some idents -> yield String.concat "." idents
                                        | None -> ()
                                    |]
                        | Symbol.FSharpEntity e ->
                            match e with
                            | e, Symbol.Attribute, _ ->
                                e.TryGetFullName ()
                                |> Option.map (fun fullName ->
                                    [| fullName; fullName.Substring(0, fullName.Length - "Attribute".Length) |])
                            | e, _, _ -> 
                                e.TryGetFullName () |> Option.map (fun fullName -> [| fullName |])
                        | Symbol.RecordField _
                        | Symbol.UnionCase _ as symbol ->
                            Some [| let fullName = symbol.FullName
                                    yield fullName
                                    let idents = fullName.Split '.'
                                    // Union cases/Record fields can be accessible without mentioning the enclosing type. 
                                    // So we add a FullName without having the type part.
                                    if idents.Length > 1 then
                                        yield String.Join (".", Array.append idents.[0..idents.Length - 3] idents.[idents.Length - 1..])
                                |]
                        |  _ -> None
                        |> Option.defaultValue [|symbolUse.Symbol.FullName|]
                        |> Array.map (fun fullName -> fullName.Split '.')
                  
                    {   SymbolUse = symbolUse
                        IsUsed = true
                        FullNames = fullNames 
                    })
            return allSymbolsUses 
        }
<|MERGE_RESOLUTION|>--- conflicted
+++ resolved
@@ -68,10 +68,6 @@
                 let! results = parseAndCheckFile
                 return bindParsedInput results
         }
-<<<<<<< HEAD
-
-=======
->>>>>>> c55dd2c3
 
     member checker.ParseAndCheckDocument(document: Document, options: FSharpProjectOptions, allowStaleResults: bool, userOpName: string, ?sourceText: SourceText) =
         async {
