﻿<?xml version="1.0" encoding="utf-8"?>
<xliff xmlns="urn:oasis:names:tc:xliff:document:1.2" xmlns:xsi="http://www.w3.org/2001/XMLSchema-instance" version="1.2" xsi:schemaLocation="urn:oasis:names:tc:xliff:document:1.2 xliff-core-1.2-transitional.xsd">
  <file datatype="xml" source-language="en" target-language="cs" original="../Strings.resx">
    <body>
      <trans-unit id="Always_place_opens_at_top_level">
        <source>Always place open statements at the top level</source>
        <target state="translated">Vždy umístit otevřené příkazy na nejvyšší úroveň</target>
        <note />
      </trans-unit>
      <trans-unit id="Code_Fixes">
        <source>Code Fixes</source>
        <target state="translated">Opravy kódu</target>
        <note />
      </trans-unit>
      <trans-unit id="Completion_Lists">
        <source>Completion Lists</source>
        <target state="translated">Seznamy dokončení</target>
        <note />
      </trans-unit>
      <trans-unit id="Language_Service_Performance">
        <source>Performance</source>
        <target state="translated">Výkon</target>
        <note />
      </trans-unit>
      <trans-unit id="Dash_underline">
        <source>D_ash underline</source>
        <target state="translated">Čá_rkované podtržení</target>
        <note />
      </trans-unit>
      <trans-unit id="Dot_underline">
        <source>D_ot underline</source>
        <target state="translated">_Tečkované podtržení</target>
        <note />
      </trans-unit>
      <trans-unit id="Navigation_links">
        <source>Navigation links</source>
        <target state="translated">Navigační odkazy</target>
        <note />
      </trans-unit>
      <trans-unit id="Show_all_symbols">
        <source>Show s_ymbols in unopened namespaces</source>
        <target state="translated">Zobrazit s_ymboly v neotevřených oborech názvů</target>
        <note />
      </trans-unit>
      <trans-unit id="Show_completion_list_after_a_character_is_deleted">
        <source>Show completion list after a character is _deleted</source>
        <target state="translated">Zobrazovat seznam dokončení po _odstranění znaku</target>
        <note />
      </trans-unit>
      <trans-unit id="Show_completion_list_after_a_character_is_typed">
        <source>_Show completion list after a character is typed</source>
        <target state="translated">_Zobrazovat seznam dokončení po zadání znaku</target>
        <note />
      </trans-unit>
      <trans-unit id="Enable_in_memory_cross_project_references">
        <source>_Enable in-memory cross project references</source>
        <target state="translated">_Povolit odkazy mezi projekty v paměti</target>
        <note />
      </trans-unit>
      <trans-unit id="Project_check_cache_size">
        <source>Number of projects whose data is cached in memory</source>
        <target state="translated">Počet projektů, jejichž data jsou uložená v mezipaměti</target>
        <note />
      </trans-unit>
      <trans-unit id="Show_navigation_links_as">
        <source>S_how navigation links as</source>
        <target state="translated">Zo_brazit navigační odkazy jako</target>
        <note />
      </trans-unit>
      <trans-unit id="Simplify_name_code_fix">
        <source>Simplify names (remove unnecessary qualifiers)</source>
        <target state="translated">Zjednodušit názvy (odebrat nepotřebné kvalifikátory)</target>
        <note />
      </trans-unit>
      <trans-unit id="Solid_underline">
        <source>_Solid underline</source>
        <target state="translated">_Plné podtržení</target>
        <note />
      </trans-unit>
      <trans-unit id="Unused_opens_code_fix">
        <source>Remove unused open statements</source>
        <target state="translated">Odebrat nepoužívané otevřené výkazy</target>
        <note />
      </trans-unit>
      <trans-unit id="Unused_declaration_code_fix">
        <source>Analyze and suggest fixes for unused values</source>
        <target state="translated">Analyzovat a navrhovat opravy pro nepoužité hodnoty</target>
        <note />
      </trans-unit>
      <trans-unit id="Block_Structure">
        <source>Block Structure Guides</source>
        <target state="translated">Vodítka pro strukturu bloku</target>
        <note />
      </trans-unit>
      <trans-unit id="Show_guides">
        <source>Show structure guidelines for F# code</source>
        <target state="translated">Zobrazí pokyny pro strukturu kódu F#.</target>
        <note />
      </trans-unit>
      <trans-unit id="Outlining">
        <source>Outlining</source>
        <target state="translated">Sbalení</target>
        <note />
      </trans-unit>
      <trans-unit id="Show_Outlining">
        <source>Show outlining and collapsible nodes for F# code</source>
        <target state="translated">Zobrazí osnovu a sbalitelné uzly kódu F#.</target>
        <note />
      </trans-unit>
      <trans-unit id="Time_until_stale_completion">
        <source>Time until stale results are used (in milliseconds)</source>
        <target state="translated">Doba, do kdy se budou používat zastaralé výsledky (v milisekundách)</target>
        <note />
      </trans-unit>
      <trans-unit id="IntelliSense_Performance">
        <source>IntelliSense Performance Options</source>
        <target state="translated">Možnosti výkonu pro IntelliSense</target>
        <note />
      </trans-unit>
      <trans-unit id="Project_Performance">
        <source>F# Project and Caching Performance Options</source>
        <target state="translated">Možnosti výkonu pro ukládání do mezipaměti a projekt F#</target>
        <note />
      </trans-unit>
      <trans-unit id="Enable_Stale_IntelliSense_Results">
        <source>Enable stale data for IntelliSense features</source>
        <target state="translated">Povolit zastaralá data pro funkce IntelliSense</target>
        <note />
      </trans-unit>
      <trans-unit id="Tooltip_in_memory_cross_project_references">
        <source>In-memory cross-project references store project-level data in memory to allow IDE features to work across projects.</source>
        <target state="translated">V odkazech v paměti pro různé projekty jsou uložená data na úrovni projektů, aby mohly mezi projekty fungovat funkce IDE.</target>
        <note />
      </trans-unit>
      <trans-unit id="Tooltip_project_check_cache_size">
        <source>Project data is cached for IDE features. Higher values use more memory because more projects are cached. Tuning this value should not affect small or medium-sized solutions.</source>
        <target state="translated">Projektová data jsou uložená v mezipaměti pro funkce IDE. Vyšší hodnoty znamenají využití více paměti, protože je uloženo více projektů. Vyladění této hodnoty by nemělo mít vliv na malá a středně velká řešení.</target>
        <note />
      </trans-unit>
<<<<<<< HEAD
=======
      <trans-unit id="CodeLens">
        <source>CodeLens</source>
        <target state="translated">CodeLens</target>
        <note />
      </trans-unit>
      <trans-unit id="CodeLens_Replace_LineLens">
        <source>Show annotations to the right instead of above the line</source>
        <target state="translated">Zobrazí poznámky napravo místo nad řádkem.</target>
        <note />
      </trans-unit>
      <trans-unit id="CodeLens_Switch">
        <source>Enable CodeLens (Experimental)</source>
        <target state="translated">Povolit funkci CodeLens (experimentální)</target>
        <note />
      </trans-unit>
      <trans-unit id="CodeLens_Prefix">
        <source>Annotation prefix</source>
        <target state="translated">Předpona poznámky</target>
        <note />
      </trans-unit>
      <trans-unit id="CodeLens_UseColors">
        <source>Use colors in annotations</source>
        <target state="translated">Použít barvy v poznámkách</target>
        <note />
      </trans-unit>
>>>>>>> c55dd2c3
    </body>
  </file>
</xliff><|MERGE_RESOLUTION|>--- conflicted
+++ resolved
@@ -5,6 +5,31 @@
       <trans-unit id="Always_place_opens_at_top_level">
         <source>Always place open statements at the top level</source>
         <target state="translated">Vždy umístit otevřené příkazy na nejvyšší úroveň</target>
+        <note />
+      </trans-unit>
+      <trans-unit id="CodeLens">
+        <source>CodeLens</source>
+        <target state="translated">CodeLens</target>
+        <note />
+      </trans-unit>
+      <trans-unit id="CodeLens_Replace_LineLens">
+        <source>Show annotations to the right instead of above the line</source>
+        <target state="translated">Zobrazí poznámky napravo místo nad řádkem.</target>
+        <note />
+      </trans-unit>
+      <trans-unit id="CodeLens_Switch">
+        <source>Enable CodeLens (Experimental)</source>
+        <target state="translated">Povolit funkci CodeLens (experimentální)</target>
+        <note />
+      </trans-unit>
+      <trans-unit id="CodeLens_Prefix">
+        <source>Annotation prefix</source>
+        <target state="translated">Předpona poznámky</target>
+        <note />
+      </trans-unit>
+      <trans-unit id="CodeLens_UseColors">
+        <source>Use colors in annotations</source>
+        <target state="translated">Použít barvy v poznámkách</target>
         <note />
       </trans-unit>
       <trans-unit id="Code_Fixes">
@@ -137,34 +162,6 @@
         <target state="translated">Projektová data jsou uložená v mezipaměti pro funkce IDE. Vyšší hodnoty znamenají využití více paměti, protože je uloženo více projektů. Vyladění této hodnoty by nemělo mít vliv na malá a středně velká řešení.</target>
         <note />
       </trans-unit>
-<<<<<<< HEAD
-=======
-      <trans-unit id="CodeLens">
-        <source>CodeLens</source>
-        <target state="translated">CodeLens</target>
-        <note />
-      </trans-unit>
-      <trans-unit id="CodeLens_Replace_LineLens">
-        <source>Show annotations to the right instead of above the line</source>
-        <target state="translated">Zobrazí poznámky napravo místo nad řádkem.</target>
-        <note />
-      </trans-unit>
-      <trans-unit id="CodeLens_Switch">
-        <source>Enable CodeLens (Experimental)</source>
-        <target state="translated">Povolit funkci CodeLens (experimentální)</target>
-        <note />
-      </trans-unit>
-      <trans-unit id="CodeLens_Prefix">
-        <source>Annotation prefix</source>
-        <target state="translated">Předpona poznámky</target>
-        <note />
-      </trans-unit>
-      <trans-unit id="CodeLens_UseColors">
-        <source>Use colors in annotations</source>
-        <target state="translated">Použít barvy v poznámkách</target>
-        <note />
-      </trans-unit>
->>>>>>> c55dd2c3
     </body>
   </file>
 </xliff>