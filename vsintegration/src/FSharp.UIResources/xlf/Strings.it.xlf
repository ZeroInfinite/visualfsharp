﻿<?xml version="1.0" encoding="utf-8"?>
<xliff xmlns="urn:oasis:names:tc:xliff:document:1.2" xmlns:xsi="http://www.w3.org/2001/XMLSchema-instance" version="1.2" xsi:schemaLocation="urn:oasis:names:tc:xliff:document:1.2 xliff-core-1.2-transitional.xsd">
  <file datatype="xml" source-language="en" target-language="it" original="../Strings.resx">
    <body>
      <trans-unit id="Always_place_opens_at_top_level">
        <source>Always place open statements at the top level</source>
        <target state="translated">Inserisci sempre le istruzioni OPEN al primo livello</target>
        <note />
      </trans-unit>
      <trans-unit id="Code_Fixes">
        <source>Code Fixes</source>
        <target state="translated">Correzioni del codice</target>
        <note />
      </trans-unit>
      <trans-unit id="Completion_Lists">
        <source>Completion Lists</source>
        <target state="translated">Elenchi di completamento</target>
        <note />
      </trans-unit>
      <trans-unit id="Language_Service_Performance">
        <source>Performance</source>
        <target state="translated">Prestazioni</target>
        <note />
      </trans-unit>
      <trans-unit id="Dash_underline">
        <source>D_ash underline</source>
        <target state="translated">Sottolineatura _tratteggiata</target>
        <note />
      </trans-unit>
      <trans-unit id="Dot_underline">
        <source>D_ot underline</source>
        <target state="translated">Sottolineatura _punteggiata</target>
        <note />
      </trans-unit>
      <trans-unit id="Navigation_links">
        <source>Navigation links</source>
        <target state="translated">Collegamenti di navigazione</target>
        <note />
      </trans-unit>
      <trans-unit id="Show_all_symbols">
        <source>Show s_ymbols in unopened namespaces</source>
        <target state="translated">Mostra si_mboli in spazi dei nomi non aperti</target>
        <note />
      </trans-unit>
      <trans-unit id="Show_completion_list_after_a_character_is_deleted">
        <source>Show completion list after a character is _deleted</source>
        <target state="translated">Mostra _elenco di completamento dopo l'eliminazione di un carattere</target>
        <note />
      </trans-unit>
      <trans-unit id="Show_completion_list_after_a_character_is_typed">
        <source>_Show completion list after a character is typed</source>
        <target state="translated">Mo_stra elenco di completamento dopo la digitazione di un carattere</target>
        <note />
      </trans-unit>
      <trans-unit id="Enable_in_memory_cross_project_references">
        <source>_Enable in-memory cross project references</source>
        <target state="translated">_Abilita i riferimenti tra progetti in memoria</target>
        <note />
      </trans-unit>
      <trans-unit id="Project_check_cache_size">
        <source>Number of projects whose data is cached in memory</source>
        <target state="translated">Numero di progetti i cui dati sono disponibili nella cache in memoria</target>
        <note />
      </trans-unit>
      <trans-unit id="Show_navigation_links_as">
        <source>S_how navigation links as</source>
        <target state="translated">M_ostra collegamenti di navigazione come</target>
        <note />
      </trans-unit>
      <trans-unit id="Simplify_name_code_fix">
        <source>Simplify names (remove unnecessary qualifiers)</source>
        <target state="translated">Semplifica nomi (rimuovi qualificatori non necessari)</target>
        <note />
      </trans-unit>
      <trans-unit id="Solid_underline">
        <source>_Solid underline</source>
        <target state="translated">Sottolineatura _continua</target>
        <note />
      </trans-unit>
      <trans-unit id="Unused_opens_code_fix">
        <source>Remove unused open statements</source>
        <target state="translated">Rimuovi istruzioni OPEN inutilizzate</target>
        <note />
      </trans-unit>
      <trans-unit id="Unused_declaration_code_fix">
        <source>Analyze and suggest fixes for unused values</source>
        <target state="translated">Analizza e suggerisci correzioni per valori inutilizzati</target>
        <note />
      </trans-unit>
      <trans-unit id="Block_Structure">
        <source>Block Structure Guides</source>
        <target state="translated">Guide per strutture a blocchi</target>
        <note />
      </trans-unit>
      <trans-unit id="Show_guides">
        <source>Show structure guidelines for F# code</source>
        <target state="translated">Mostra le linee guida della struttura per il codice F#</target>
        <note />
      </trans-unit>
      <trans-unit id="Outlining">
        <source>Outlining</source>
        <target state="translated">Struttura</target>
        <note />
      </trans-unit>
      <trans-unit id="Show_Outlining">
        <source>Show outlining and collapsible nodes for F# code</source>
        <target state="translated">Mostra i nodi struttura e comprimibili per il codice F#</target>
        <note />
      </trans-unit>
      <trans-unit id="Time_until_stale_completion">
        <source>Time until stale results are used (in milliseconds)</source>
        <target state="translated">Intervallo di utilizzo dei risultati non aggiornati (in millisecondi)</target>
        <note />
      </trans-unit>
      <trans-unit id="IntelliSense_Performance">
        <source>IntelliSense Performance Options</source>
        <target state="translated">Opzioni per le prestazioni IntelliSense</target>
        <note />
      </trans-unit>
      <trans-unit id="Project_Performance">
        <source>F# Project and Caching Performance Options</source>
        <target state="translated">Opzioni per le prestazioni di memorizzazione nella cache e progetti F#</target>
        <note />
      </trans-unit>
      <trans-unit id="Enable_Stale_IntelliSense_Results">
        <source>Enable stale data for IntelliSense features</source>
        <target state="translated">Abilita dati non aggiornati per le funzionalità IntelliSense</target>
        <note />
      </trans-unit>
      <trans-unit id="Tooltip_in_memory_cross_project_references">
        <source>In-memory cross-project references store project-level data in memory to allow IDE features to work across projects.</source>
        <target state="translated">I riferimenti tra progetti in memoria consentono di archiviare in memoria i dati a livello di progetto per consentire l'uso di funzionalità IDE tra progetti.</target>
        <note />
      </trans-unit>
      <trans-unit id="Tooltip_project_check_cache_size">
        <source>Project data is cached for IDE features. Higher values use more memory because more projects are cached. Tuning this value should not affect small or medium-sized solutions.</source>
        <target state="translated">I dati del progetto sono memorizzati nella cache per le funzionalità IDE. Con valori più elevati viene usata una maggiore quantità di memoria perché nella cache viene memorizzato un numero maggiore di progetti. La disattivazione di questo valore non dovrebbe influire su soluzioni di piccole e medie dimensioni.</target>
        <note />
      </trans-unit>
<<<<<<< HEAD
=======
      <trans-unit id="CodeLens">
        <source>CodeLens</source>
        <target state="translated">CodeLens</target>
        <note />
      </trans-unit>
      <trans-unit id="CodeLens_Replace_LineLens">
        <source>Show annotations to the right instead of above the line</source>
        <target state="translated">Mostra le annotazioni a destra anziché sopra la riga</target>
        <note />
      </trans-unit>
      <trans-unit id="CodeLens_Switch">
        <source>Enable CodeLens (Experimental)</source>
        <target state="translated">Abilita CodeLens (sperimentale)</target>
        <note />
      </trans-unit>
      <trans-unit id="CodeLens_Prefix">
        <source>Annotation prefix</source>
        <target state="translated">Prefisso annotazione</target>
        <note />
      </trans-unit>
      <trans-unit id="CodeLens_UseColors">
        <source>Use colors in annotations</source>
        <target state="translated">Usa colori nelle annotazioni</target>
        <note />
      </trans-unit>
>>>>>>> c55dd2c3
    </body>
  </file>
</xliff><|MERGE_RESOLUTION|>--- conflicted
+++ resolved
@@ -5,6 +5,31 @@
       <trans-unit id="Always_place_opens_at_top_level">
         <source>Always place open statements at the top level</source>
         <target state="translated">Inserisci sempre le istruzioni OPEN al primo livello</target>
+        <note />
+      </trans-unit>
+      <trans-unit id="CodeLens">
+        <source>CodeLens</source>
+        <target state="translated">CodeLens</target>
+        <note />
+      </trans-unit>
+      <trans-unit id="CodeLens_Replace_LineLens">
+        <source>Show annotations to the right instead of above the line</source>
+        <target state="translated">Mostra le annotazioni a destra anziché sopra la riga</target>
+        <note />
+      </trans-unit>
+      <trans-unit id="CodeLens_Switch">
+        <source>Enable CodeLens (Experimental)</source>
+        <target state="translated">Abilita CodeLens (sperimentale)</target>
+        <note />
+      </trans-unit>
+      <trans-unit id="CodeLens_Prefix">
+        <source>Annotation prefix</source>
+        <target state="translated">Prefisso annotazione</target>
+        <note />
+      </trans-unit>
+      <trans-unit id="CodeLens_UseColors">
+        <source>Use colors in annotations</source>
+        <target state="translated">Usa colori nelle annotazioni</target>
         <note />
       </trans-unit>
       <trans-unit id="Code_Fixes">
@@ -137,34 +162,6 @@
         <target state="translated">I dati del progetto sono memorizzati nella cache per le funzionalità IDE. Con valori più elevati viene usata una maggiore quantità di memoria perché nella cache viene memorizzato un numero maggiore di progetti. La disattivazione di questo valore non dovrebbe influire su soluzioni di piccole e medie dimensioni.</target>
         <note />
       </trans-unit>
-<<<<<<< HEAD
-=======
-      <trans-unit id="CodeLens">
-        <source>CodeLens</source>
-        <target state="translated">CodeLens</target>
-        <note />
-      </trans-unit>
-      <trans-unit id="CodeLens_Replace_LineLens">
-        <source>Show annotations to the right instead of above the line</source>
-        <target state="translated">Mostra le annotazioni a destra anziché sopra la riga</target>
-        <note />
-      </trans-unit>
-      <trans-unit id="CodeLens_Switch">
-        <source>Enable CodeLens (Experimental)</source>
-        <target state="translated">Abilita CodeLens (sperimentale)</target>
-        <note />
-      </trans-unit>
-      <trans-unit id="CodeLens_Prefix">
-        <source>Annotation prefix</source>
-        <target state="translated">Prefisso annotazione</target>
-        <note />
-      </trans-unit>
-      <trans-unit id="CodeLens_UseColors">
-        <source>Use colors in annotations</source>
-        <target state="translated">Usa colori nelle annotazioni</target>
-        <note />
-      </trans-unit>
->>>>>>> c55dd2c3
     </body>
   </file>
 </xliff>