// Copyright (c) Microsoft Corporation.  All Rights Reserved.  Licensed under the Apache License, Version 2.0.  See License.txt in the project root for license information.

// Driver for F# compiler. 
// 
// Roughly divides into:
//    - Parsing
//    - Flags 
//    - Importing IL assemblies
//    - Compiling (including optimizing)
//    - Linking (including ILX-IL transformation)


module internal Microsoft.FSharp.Compiler.Driver 

open System
open System.Collections.Generic
open System.Diagnostics
open System.Globalization
open System.IO
open System.Reflection
open System.Runtime.CompilerServices
open System.Text
open System.Threading

open Internal.Utilities
open Internal.Utilities.Collections
open Internal.Utilities.Filename

open Microsoft.FSharp.Compiler 
open Microsoft.FSharp.Compiler.AbstractIL 
open Microsoft.FSharp.Compiler.AbstractIL.IL 
open Microsoft.FSharp.Compiler.AbstractIL.Internal 
open Microsoft.FSharp.Compiler.AbstractIL.Extensions.ILX
open Microsoft.FSharp.Compiler.AbstractIL.Internal.Library 
open Microsoft.FSharp.Compiler.AbstractIL.Diagnostics
open Microsoft.FSharp.Compiler.AbstractIL.IL
open Microsoft.FSharp.Compiler.IlxGen

open Microsoft.FSharp.Compiler.AccessibilityLogic
open Microsoft.FSharp.Compiler.AttributeChecking
open Microsoft.FSharp.Compiler.Ast
open Microsoft.FSharp.Compiler.CompileOps
open Microsoft.FSharp.Compiler.CompileOptions
open Microsoft.FSharp.Compiler.ErrorLogger
open Microsoft.FSharp.Compiler.Infos
open Microsoft.FSharp.Compiler.Lib
open Microsoft.FSharp.Compiler.DiagnosticMessage
open Microsoft.FSharp.Compiler.Optimizer
open Microsoft.FSharp.Compiler.Range
open Microsoft.FSharp.Compiler.InfoReader
open Microsoft.FSharp.Compiler.TypeChecker
open Microsoft.FSharp.Compiler.Tast
open Microsoft.FSharp.Compiler.Tastops
open Microsoft.FSharp.Compiler.TcGlobals

#if EXTENSIONTYPING
open Microsoft.FSharp.Compiler.ExtensionTyping
#endif

#nowarn "45" // This method will be made public in the underlying IL because it may implement an interface or override a method

//----------------------------------------------------------------------------
// Reporting - warnings, errors
//----------------------------------------------------------------------------

/// An error logger that reports errors up to some maximum, notifying the exiter when that maximum is reached
[<AbstractClass>]
type ErrorLoggerUpToMaxErrors(tcConfigB: TcConfigBuilder, exiter: Exiter, nameForDebugging) = 
    inherit ErrorLogger(nameForDebugging)

    let mutable errors = 0

    /// Called when an error or warning occurs
    abstract HandleIssue: tcConfigB: TcConfigBuilder * error: PhasedError * isError: bool -> unit
    /// Called when 'too many errors' has occured
    abstract HandleTooManyErrors: text: string -> unit

    override x.ErrorCount = errors
    override x.DiagnosticSink(err, isError) = 
      if isError || ReportWarningAsError (tcConfigB.globalWarnLevel, tcConfigB.specificWarnOff, tcConfigB.specificWarnOn, tcConfigB.specificWarnAsError, tcConfigB.specificWarnAsWarn, tcConfigB.globalWarnAsError) err then 
        if errors >= tcConfigB.maxErrors then 
            x.HandleTooManyErrors(FSComp.SR.fscTooManyErrors())
            exiter.Exit 1

        x.HandleIssue(tcConfigB, err, true)

        errors <- errors + 1

        match err.Exception with 
        | InternalError _ 
        | Failure _ 
        | :? KeyNotFoundException -> 
            match tcConfigB.simulateException with
            | Some _ -> () // Don't show an assert for simulateException case so that unittests can run without an assert dialog.                     
            | None -> Debug.Assert(false, sprintf "Bug seen in compiler: %s" (err.ToString()))
        | _ -> 
            ()
      elif ReportWarning (tcConfigB.globalWarnLevel, tcConfigB.specificWarnOff, tcConfigB.specificWarnOn) err then
          x.HandleIssue(tcConfigB, err, isError)
    

/// Create an error logger that counts and prints errors 
let ConsoleErrorLoggerUpToMaxErrors (tcConfigB:TcConfigBuilder, exiter : Exiter) : ErrorLogger = 
    { new ErrorLoggerUpToMaxErrors(tcConfigB, exiter, "ConsoleErrorLoggerUpToMaxErrors") with
            
            member this.HandleTooManyErrors(text : string) = 
                DoWithErrorColor false (fun () -> Printf.eprintfn "%s" text)

            member this.HandleIssue(tcConfigB, err, isError) =
                DoWithErrorColor isError (fun () -> 
                    (writeViaBufferWithEnvironmentNewLines stderr (OutputDiagnostic (tcConfigB.implicitIncludeDir, tcConfigB.showFullPaths, tcConfigB.flatErrors, tcConfigB.errorStyle, not isError)) err
                     stderr.WriteLine()))
    } :> _

/// This error logger delays the messages it receives. At the end, call ForwardDelayedDiagnostics
/// to send the held messages.     
type DelayAndForwardErrorLogger(exiter: Exiter, errorLoggerProvider: ErrorLoggerProvider) =
    inherit CapturingErrorLogger("DelayAndForwardErrorLogger")

    member x.ForwardDelayedDiagnostics(tcConfigB:TcConfigBuilder) = 
        let errorLogger =  errorLoggerProvider.CreateErrorLoggerUpToMaxErrors(tcConfigB, exiter)
        x.CommitDelayedDiagnostics(errorLogger)

and [<AbstractClass>]
    ErrorLoggerProvider() =
    member this.CreateDelayAndForwardLogger(exiter) = DelayAndForwardErrorLogger(exiter, this)
    abstract CreateErrorLoggerUpToMaxErrors : tcConfigBuilder : TcConfigBuilder * exiter : Exiter -> ErrorLogger

    
/// Part of LegacyHostedCompilerForTesting
///
/// Yet another ErrorLogger implementation, capturing the messages but only up to the maxerrors maximum
type InProcErrorLoggerProvider() = 
    let errors = ResizeArray()
    let warnings = ResizeArray()
    member __.Provider = 
        { new ErrorLoggerProvider() with
           member log.CreateErrorLoggerUpToMaxErrors(tcConfigBuilder, exiter) =
            { new ErrorLoggerUpToMaxErrors(tcConfigBuilder, exiter, "InProcCompilerErrorLoggerUpToMaxErrors") with
                    member this.HandleTooManyErrors(text) = warnings.Add(Diagnostic.Short(false, text))
                    member this.HandleIssue(tcConfigBuilder, err, isError) = 
                        let errs = CollectDiagnostic(tcConfigBuilder.implicitIncludeDir, tcConfigBuilder.showFullPaths, tcConfigBuilder.flatErrors, tcConfigBuilder.errorStyle, not isError, err)
                        let container = if isError then errors else warnings 
                        container.AddRange(errs) } 
            :> ErrorLogger }
    member __.CapturedErrors = errors.ToArray()
    member __.CapturedWarnings = warnings.ToArray()

/// The default ErrorLogger implementation, reporting messages to the Console up to the maxerrors maximum
type ConsoleLoggerProvider() = 
    inherit ErrorLoggerProvider()
    override this.CreateErrorLoggerUpToMaxErrors(tcConfigBuilder, exiter) = ConsoleErrorLoggerUpToMaxErrors(tcConfigBuilder, exiter)


/// Notify the exiter if any error has occured 
let AbortOnError (errorLogger:ErrorLogger, exiter : Exiter) = 
    if errorLogger.ErrorCount > 0 then
        exiter.Exit 1

//----------------------------------------------------------------------------
// DisposablesTracker
//----------------------------------------------------------------------------

/// Track a set of resources to cleanup
type DisposablesTracker() = 
    let items = Stack<IDisposable>()
    member this.Register(i) = items.Push i
    interface IDisposable with
        member this.Dispose() = 
            let l = List.ofSeq items
            items.Clear()
            for i in l do 
                try i.Dispose() with _ -> ()


//----------------------------------------------------------------------------
// TypeCheck, AdjustForScriptCompile
//----------------------------------------------------------------------------

let TypeCheck (tcConfig, tcImports, tcGlobals, errorLogger:ErrorLogger, assemblyName, niceNameGen, tcEnv0, inputs, exiter: Exiter) =
    try 
        if isNil inputs then error(Error(FSComp.SR.fscNoImplementationFiles(), Range.rangeStartup))
        let ccuName = assemblyName
        let tcInitialState = GetInitialTcState (rangeStartup, ccuName, tcConfig, tcGlobals, tcImports, niceNameGen, tcEnv0)
        TypeCheckClosedInputSet ((fun () -> errorLogger.ErrorCount > 0), tcConfig, tcImports, tcGlobals, None, tcInitialState, inputs)
    with e -> 
        errorRecovery e rangeStartup
        exiter.Exit 1


/// Check for .fsx and, if present, compute the load closure for of #loaded files.
let AdjustForScriptCompile(tcConfigB:TcConfigBuilder, commandLineSourceFiles, lexResourceManager) =

    let combineFilePath file =
        try
            if FileSystem.IsPathRootedShim(file) then file
            else Path.Combine(tcConfigB.implicitIncludeDir, file)
        with _ ->
            error (Error(FSComp.SR.pathIsInvalid(file), rangeStartup)) 
            
    let commandLineSourceFiles = 
        commandLineSourceFiles 
        |> List.map combineFilePath
        
    let allSources = ref []       
    
    let tcConfig = TcConfig.Create(tcConfigB, validate=false) 
    
    let AddIfNotPresent(filename:string) =
        if not(!allSources |> List.contains filename) then
            allSources := filename::!allSources
    
    let AppendClosureInformation(filename) =
        if IsScript filename then 
            let closure = LoadClosure.ComputeClosureOfSourceFiles(tcConfig, [filename, rangeStartup], CodeContext.Compilation, lexResourceManager=lexResourceManager)
            // Record the references from the analysis of the script. The full resolutions are recorded as the corresponding #I paths used to resolve them
            // are local to the scripts and not added to the tcConfigB (they are added to localized clones of the tcConfigB).
            let references = closure.References |> List.map snd |> List.concat |> List.filter (fun r->r.originalReference.Range<>range0 && r.originalReference.Range<>rangeStartup)
            references |> List.iter (fun r-> tcConfigB.AddReferencedAssemblyByPath(r.originalReference.Range, r.resolvedPath))
            closure.NoWarns |> List.map(fun (n, ms)->ms|>List.map(fun m->m, n)) |> List.concat |> List.iter tcConfigB.TurnWarningOff
            closure.SourceFiles |> List.map fst |> List.iter AddIfNotPresent
<<<<<<< HEAD
            closure.AllRootFileWarnings |> List.iter warnSink
            closure.AllRootFileErrors |> List.iter errorSink
=======
            closure.AllRootFileDiagnostics |> List.iter diagnosticSink
>>>>>>> 61d98b1a
            
            else AddIfNotPresent(filename)
         
    // Find closure of .fsx files.
    commandLineSourceFiles |> List.iter AppendClosureInformation

    List.rev !allSources

//----------------------------------------------------------------------------
// ProcessCommandLineFlags
//----------------------------------------------------------------------------


let ProcessCommandLineFlags (tcConfigB: TcConfigBuilder, setProcessThreadLocals, lcidFromCodePage, argv) =
    let inputFilesRef   = ref ([] : string list)
    let collect name = 
        let lower = String.lowercase name
        if List.exists (Filename.checkSuffix lower) [".resx"]  then
            error(Error(FSComp.SR.fscResxSourceFileDeprecated name, rangeStartup))
        else
            inputFilesRef := name :: !inputFilesRef
    let abbrevArgs = GetAbbrevFlagSet tcConfigB true

    // This is where flags are interpreted by the command line fsc.exe.
    ParseCompilerOptions (collect, GetCoreFscCompilerOptions tcConfigB, List.tail (PostProcessCompilerArgs abbrevArgs argv))

    if not (tcConfigB.portablePDB || tcConfigB.embeddedPDB) then
        if tcConfigB.embedAllSource || (tcConfigB.embedSourceList |> List.length <> 0) then
            error(Error(FSComp.SR.optsEmbeddedSourceRequirePortablePDBs(), rangeCmdArgs))
        if not (String.IsNullOrEmpty(tcConfigB.sourceLink)) then
            error(Error(FSComp.SR.optsSourceLinkRequirePortablePDBs(), rangeCmdArgs))

    let inputFiles = List.rev !inputFilesRef

    // Check if we have a codepage from the console
    match tcConfigB.lcid with
    | Some _ -> ()
    | None -> tcConfigB.lcid <- lcidFromCodePage

    setProcessThreadLocals(tcConfigB)

    (* step - get dll references *)
    let dllFiles, sourceFiles = inputFiles |> List.map(fun p -> trimQuotes p) |> List.partition Filename.isDll
    match dllFiles with
    | [] -> ()
    | h::_ -> errorR (Error(FSComp.SR.fscReferenceOnCommandLine(h), rangeStartup))

    dllFiles |> List.iter (fun f->tcConfigB.AddReferencedAssemblyByPath(rangeStartup, f))
    sourceFiles


//----------------------------------------------------------------------------
// InterfaceFileWriter
//----------------------------------------------------------------------------

module InterfaceFileWriter =

    let BuildInitialDisplayEnvForSigFileGeneration tcGlobals = 
        let denv = DisplayEnv.Empty tcGlobals
        let denv = 
            { denv with 
               showImperativeTyparAnnotations=true
               showHiddenMembers=true
               showObsoleteMembers=true
               showAttributes=true }
        denv.SetOpenPaths 
            [ FSharpLib.RootPath 
              FSharpLib.CorePath 
              FSharpLib.CollectionsPath 
              FSharpLib.ControlPath 
              (IL.splitNamespace FSharpLib.ExtraTopLevelOperatorsName) ] 

    let WriteInterfaceFile (tcGlobals, tcConfig:TcConfig, infoReader, declaredImpls) =

        /// Use a UTF-8 Encoding with no Byte Order Mark
        let os = 
            if tcConfig.printSignatureFile="" then Console.Out
            else (File.CreateText tcConfig.printSignatureFile :> TextWriter)

        if tcConfig.printSignatureFile <> "" && not (List.exists (Filename.checkSuffix tcConfig.printSignatureFile) FSharpLightSyntaxFileSuffixes) then
            fprintfn os "#light" 
            fprintfn os "" 

        for (TImplFile(_, _, mexpr, _, _)) in declaredImpls do
            let denv = BuildInitialDisplayEnvForSigFileGeneration tcGlobals
            writeViaBufferWithEnvironmentNewLines os (fun os s -> Printf.bprintf os "%s\n\n" s)
              (NicePrint.layoutInferredSigOfModuleExpr true denv infoReader AccessibleFromSomewhere range0 mexpr |> Layout.squashTo 80 |> Layout.showL)
       
        if tcConfig.printSignatureFile <> "" then os.Dispose()

//----------------------------------------------------------------------------
// XmlDocWriter
//----------------------------------------------------------------------------


module XmlDocWriter =

    let getDoc xmlDoc = 
        match XmlDoc.Process xmlDoc with
        | XmlDoc [| |] -> ""
        | XmlDoc strs  -> strs |> Array.toList |> String.concat Environment.NewLine

    let hasDoc xmlDoc =
        // No need to process the xml doc - just need to know if there's anything there
        match xmlDoc with
        | XmlDoc [| |] -> false
        | _ -> true
        
    let computeXmlDocSigs (tcGlobals, generatedCcu:CcuThunk) =
        (* the xmlDocSigOf* functions encode type into string to be used in "id" *)
        let g = tcGlobals
        let doValSig ptext (v:Val)  = if (hasDoc v.XmlDoc) then v.XmlDocSig <- XmlDocSigOfVal g ptext v
        let doTyconSig ptext (tc:Tycon) = 
            if (hasDoc tc.XmlDoc) then tc.XmlDocSig <- XmlDocSigOfTycon [ptext; tc.CompiledName]
            for vref in tc.MembersOfFSharpTyconSorted do 
                doValSig ptext vref.Deref
            for uc in tc.UnionCasesAsList do
                if (hasDoc uc.XmlDoc) then uc.XmlDocSig <- XmlDocSigOfUnionCase [ptext; tc.CompiledName; uc.Id.idText]
            for rf in tc.AllFieldsAsList do
                if (hasDoc rf.XmlDoc) then
                    rf.XmlDocSig <-
                        if tc.IsRecordTycon && (not rf.IsStatic) then 
                            // represents a record field, which is exposed as a property
                            XmlDocSigOfProperty [ptext; tc.CompiledName; rf.Id.idText]
                        else
                            XmlDocSigOfField [ptext; tc.CompiledName; rf.Id.idText]

        let doModuleMemberSig path (m:ModuleOrNamespace) = m.XmlDocSig <- XmlDocSigOfSubModul [path]
        (* moduleSpec - recurses *)
        let rec doModuleSig path (mspec:ModuleOrNamespace) = 
            let mtype = mspec.ModuleOrNamespaceType
            let path = 
                (* skip the first item in the path which is the assembly name *)
                match path with 
                | None -> Some ""
                | Some "" -> Some mspec.LogicalName
                | Some p -> Some (p+"."+mspec.LogicalName)
            let ptext = match path with None -> "" | Some t -> t
            if mspec.IsModule then doModuleMemberSig ptext mspec
            let vals = 
                mtype.AllValsAndMembers
                |> Seq.toList
                |> List.filter (fun x  -> not x.IsCompilerGenerated) 
                |> List.filter (fun x -> x.MemberInfo.IsNone || x.IsExtensionMember)
            List.iter (doModuleSig  path)  mtype.ModuleAndNamespaceDefinitions
            List.iter (doTyconSig  ptext) mtype.ExceptionDefinitions
            List.iter (doValSig    ptext) vals
            List.iter (doTyconSig  ptext) mtype.TypeDefinitions
       
        doModuleSig None generatedCcu.Contents          

    let writeXmlDoc (assemblyName, generatedCcu:CcuThunk, xmlfile) =
        if not (Filename.hasSuffixCaseInsensitive "xml" xmlfile ) then 
            error(Error(FSComp.SR.docfileNoXmlSuffix(), Range.rangeStartup))
        (* the xmlDocSigOf* functions encode type into string to be used in "id" *)
        let members = ref []
        let addMember id xmlDoc = 
            if hasDoc xmlDoc then
                let doc = getDoc xmlDoc
                members := (id, doc) :: !members
        let doVal (v:Val) = addMember v.XmlDocSig v.XmlDoc
        let doUnionCase (uc:UnionCase) = addMember uc.XmlDocSig uc.XmlDoc
        let doField (rf:RecdField) = addMember rf.XmlDocSig rf.XmlDoc
        let doTycon (tc:Tycon) = 
            addMember tc.XmlDocSig tc.XmlDoc
            for vref in tc.MembersOfFSharpTyconSorted do 
                doVal vref.Deref 
            for uc in tc.UnionCasesAsList do
                doUnionCase uc
            for rf in tc.AllFieldsAsList do
                doField rf

        let modulMember (m:ModuleOrNamespace) = addMember m.XmlDocSig m.XmlDoc
        
        (* moduleSpec - recurses *)
        let rec doModule (mspec:ModuleOrNamespace) = 
            let mtype = mspec.ModuleOrNamespaceType
            if mspec.IsModule then modulMember mspec
            let vals = 
                mtype.AllValsAndMembers
                |> Seq.toList
                |> List.filter (fun x  -> not x.IsCompilerGenerated) 
                |> List.filter (fun x -> x.MemberInfo.IsNone || x.IsExtensionMember)
            List.iter doModule mtype.ModuleAndNamespaceDefinitions
            List.iter doTycon mtype.ExceptionDefinitions
            List.iter doVal vals
            List.iter doTycon mtype.TypeDefinitions
       
        doModule generatedCcu.Contents

        use os = File.CreateText(xmlfile)

        fprintfn os ("<?xml version=\"1.0\" encoding=\"utf-8\"?>")
        fprintfn os ("<doc>")
        fprintfn os ("<assembly><name>%s</name></assembly>") assemblyName
        fprintfn os ("<members>")
        !members |> List.iter (fun (id, doc) -> 
            fprintfn os  "<member name=\"%s\">" id
            fprintfn os  "%s" doc
            fprintfn os  "</member>")
        fprintfn os "</members>" 
        fprintfn os "</doc>"   


//----------------------------------------------------------------------------
// DefaultFSharpBinariesDir
//----------------------------------------------------------------------------

let DefaultFSharpBinariesDir = 
#if FX_NO_APP_DOMAINS
    System.AppContext.BaseDirectory
#else
    let exeName = Path.Combine(AppDomain.CurrentDomain.BaseDirectory, AppDomain.CurrentDomain.FriendlyName)  
    Filename.directoryName exeName
#endif

let outpath outfile extn =
  String.concat "." (["out"; Filename.chopExtension (Filename.fileNameOfPath outfile); extn])

//----------------------------------------------------------------------------
// GenerateInterfaceData, EncodeInterfaceData
//----------------------------------------------------------------------------
  
let GenerateInterfaceData(tcConfig:TcConfig) = 
    (* (tcConfig.target = Dll || tcConfig.target = Module) && *)
    not tcConfig.standalone && not tcConfig.noSignatureData 

let EncodeInterfaceData(tcConfig:TcConfig, tcGlobals, exportRemapping, generatedCcu, outfile, isIncrementalBuild) = 
      if GenerateInterfaceData(tcConfig) then 
        if verbose then dprintfn "Generating interface data attribute..."
        let resource = WriteSignatureData (tcConfig, tcGlobals, exportRemapping, generatedCcu, outfile)
        if verbose then dprintf "Generated interface data attribute!\n"
        // REVIEW: need a better test for this
        if (tcConfig.useOptimizationDataFile || tcGlobals.compilingFslib) && not isIncrementalBuild then 
            let sigDataFileName = (Filename.chopExtension outfile)+".sigdata"
            File.WriteAllBytes(sigDataFileName, resource.Bytes)
        let sigAttr = mkSignatureDataVersionAttr tcGlobals (IL.parseILVersion Internal.Utilities.FSharpEnvironment.FSharpBinaryMetadataFormatRevision) 
        // The resource gets written to a file for FSharp.Core
        let resources = 
            [ if not tcGlobals.compilingFslib then 
                 yield  resource ]
        [sigAttr], resources
      else 
        [], []


//----------------------------------------------------------------------------
// GenerateOptimizationData, EncodeOptimizationData
//----------------------------------------------------------------------------

let GenerateOptimizationData(tcConfig) = 
    (* (tcConfig.target =Dll || tcConfig.target = Module) && *)
    GenerateInterfaceData(tcConfig) 

let EncodeOptimizationData(tcGlobals, tcConfig, outfile, exportRemapping, data) = 
    if GenerateOptimizationData tcConfig then 
        let data = map2Of2 (Optimizer.RemapOptimizationInfo tcGlobals exportRemapping) data
        if verbose then dprintn "Generating optimization data attribute..."
        // REVIEW: need a better test for this
        if tcConfig.useOptimizationDataFile || tcGlobals.compilingFslib then 
            let ccu, modulInfo = data
            let bytes = TastPickle.pickleObjWithDanglingCcus outfile tcGlobals ccu Optimizer.p_CcuOptimizationInfo modulInfo
            let optDataFileName = (Filename.chopExtension outfile)+".optdata"
            File.WriteAllBytes(optDataFileName, bytes)
        // As with the sigdata file, the optdata gets written to a file for FSharp.Core
        if tcGlobals.compilingFslib then 
            []
        else
            let (ccu, optData) = 
                if tcConfig.onlyEssentialOptimizationData || tcConfig.useOptimizationDataFile 
                then map2Of2 Optimizer.AbstractOptimizationInfoToEssentials data 
                else data
            [ WriteOptimizationData (tcGlobals, outfile, ccu, optData) ]
    else
        [ ]

//----------------------------------------------------------------------------
// .res file format, for encoding the assembly version attribute. 
//--------------------------------------------------------------------------

// Helpers for generating binary blobs
module BinaryGenerationUtilities = 
    // Little-endian encoding of int32 
    let b0 n =  byte (n &&& 0xFF)
    let b1 n =  byte ((n >>> 8) &&& 0xFF)
    let b2 n =  byte ((n >>> 16) &&& 0xFF)
    let b3 n =  byte ((n >>> 24) &&& 0xFF)

    let i16 (i:int32) = [| b0 i; b1 i |]
    let i32 (i:int32) = [| b0 i; b1 i; b2 i; b3 i |]

    // Emit the bytes and pad to a 32-bit alignment
    let Padded initialAlignment (v:byte[]) = 
        [| yield! v
           for _ in 1..(4 - (initialAlignment + v.Length) % 4) % 4 do
               yield 0x0uy |]

// Generate nodes in a .res file format. These are then linked by Abstract IL using the 
// linkNativeResources function, which invokes the cvtres.exe utility
module ResFileFormat = 
    open BinaryGenerationUtilities
    
    let ResFileNode(dwTypeID, dwNameID, wMemFlags, wLangID, data:byte[]) =
        [| yield! i32 data.Length  // DWORD ResHdr.dwDataSize
           yield! i32 0x00000020  // dwHeaderSize
           yield! i32 ((dwTypeID <<< 16) ||| 0x0000FFFF)  // dwTypeID, sizeof(DWORD)
           yield! i32 ((dwNameID <<< 16) ||| 0x0000FFFF)   // dwNameID, sizeof(DWORD)
           yield! i32 0x00000000 // DWORD       dwDataVersion
           yield! i16 wMemFlags // WORD        wMemFlags
           yield! i16 wLangID   // WORD        wLangID
           yield! i32 0x00000000 // DWORD       dwVersion
           yield! i32 0x00000000 // DWORD       dwCharacteristics
           yield! Padded 0 data |]

    let ResFileHeader() = ResFileNode(0x0, 0x0, 0x0, 0x0, [| |]) 

// Generate the VS_VERSION_INFO structure held in a Win32 Version Resource in a PE file
//
// Web reference: http://www.piclist.com/tecHREF/os/win/api/win32/struc/src/str24_5.htm
module VersionResourceFormat = 
    open BinaryGenerationUtilities

    let VersionInfoNode(data:byte[]) =
        [| yield! i16 (data.Length + 2) // wLength : int16 // Specifies the length, in bytes, of the VS_VERSION_INFO structure. This length does not include any padding that aligns any subsequent version resource data on a 32-bit boundary. 
           yield! data |]

    let VersionInfoElement(wType, szKey, valueOpt: byte[] option, children:byte[][], isString) =
        // for String structs, wValueLength represents the word count, not the byte count
        let wValueLength = (match valueOpt with None -> 0 | Some value -> (if isString then value.Length / 2 else value.Length))
        VersionInfoNode
            [| yield! i16 wValueLength // wValueLength: int16. Specifies the length, in words, of the Value member. This value is zero if there is no Value member associated with the current version structure. 
               yield! i16 wType        // wType : int16 Specifies the type of data in the version resource. This member is 1 if the version resource contains text data and 0 if the version resource contains binary data. 
               yield! Padded 2 szKey 
               match valueOpt with 
               | None -> yield! []
               | Some value -> yield! Padded 0 value 
               for child in children do 
                   yield! child  |]

    let Version((v1, v2, v3, v4):ILVersionInfo) = 
        [| yield! i32 (int32 v1 <<< 16 ||| int32 v2) // DWORD dwFileVersionMS // Specifies the most significant 32 bits of the file's binary version number. This member is used with dwFileVersionLS to form a 64-bit value used for numeric comparisons. 
           yield! i32 (int32 v3 <<< 16 ||| int32 v4) // DWORD dwFileVersionLS // Specifies the least significant 32 bits of the file's binary version number. This member is used with dwFileVersionMS to form a 64-bit value used for numeric comparisons. 
        |]

    let String(string, value) = 
        let wType = 0x1 // Specifies the type of data in the version resource. This member is 1 if the version resource contains text data and 0 if the version resource contains binary data. 
        let szKey = Bytes.stringAsUnicodeNullTerminated string
        VersionInfoElement(wType, szKey, Some (Bytes.stringAsUnicodeNullTerminated value), [| |], true)

    let StringTable(language, strings) = 
        let wType = 0x1 // Specifies the type of data in the version resource. This member is 1 if the version resource contains text data and 0 if the version resource contains binary data. 
        let szKey = Bytes.stringAsUnicodeNullTerminated language
             // Specifies an 8-digit hexadecimal number stored as a Unicode string. The four most significant digits represent the language identifier. The four least significant digits represent the code page for which the data is formatted. 
             // Each Microsoft Standard Language identifier contains two parts: the low-order 10 bits specify the major language, and the high-order 6 bits specify the sublanguage. For a table of valid identifiers see Language Identifiers. 
                       
        let children =  
            [| for string in strings do
                   yield String(string) |] 
        VersionInfoElement(wType, szKey, None, children, false)

    let StringFileInfo(stringTables: #seq<string * #seq<string * string> >) = 
        let wType = 0x1 // Specifies the type of data in the version resource. This member is 1 if the version resource contains text data and 0 if the version resource contains binary data. 
        let szKey = Bytes.stringAsUnicodeNullTerminated "StringFileInfo" // Contains the Unicode string StringFileInfo
        // Contains an array of one or more StringTable structures. Each StringTable structures szKey member indicates the appropriate language and code page for displaying the text in that StringTable structure. 
        let children =  
            [| for stringTable in stringTables do
                   yield StringTable(stringTable) |] 
        VersionInfoElement(wType, szKey, None, children, false)

    let VarFileInfo(vars: #seq<int32 * int32>) = 
        let wType = 0x1 // Specifies the type of data in the version resource. This member is 1 if the version resource contains text data and 0 if the version resource contains binary data. 
        let szKey = Bytes.stringAsUnicodeNullTerminated "VarFileInfo" // Contains the Unicode string StringFileInfo
        // Contains an array of one or more StringTable structures. Each StringTable structures szKey member indicates the appropriate language and code page for displaying the text in that StringTable structure. 
        let children =  
            [| for (lang, codePage) in vars do
                   let szKey = Bytes.stringAsUnicodeNullTerminated "Translation"
                   yield VersionInfoElement(0x0, szKey, Some([| yield! i16 lang
                                                                yield! i16 codePage |]), [| |], false) |] 
        VersionInfoElement(wType, szKey, None, children, false)

    let VS_FIXEDFILEINFO(fileVersion:ILVersionInfo, 
                         productVersion:ILVersionInfo, 
                         dwFileFlagsMask, 
                         dwFileFlags, dwFileOS, 
                         dwFileType, dwFileSubtype, 
                         lwFileDate:int64) = 
        let dwStrucVersion = 0x00010000
        [| yield! i32  0xFEEF04BD // DWORD dwSignature // Contains the value 0xFEEFO4BD. This is used with the szKey member of the VS_VERSION_INFO structure when searching a file for the VS_FIXEDFILEINFO structure. 
           yield! i32 dwStrucVersion // DWORD dwStrucVersion // Specifies the binary version number of this structure. The high-order word of this member contains the major version number, and the low-order word contains the minor version number. 
           yield! Version fileVersion // DWORD dwFileVersionMS, dwFileVersionLS // Specifies the most/least significant 32 bits of the file's binary version number. This member is used with dwFileVersionLS to form a 64-bit value used for numeric comparisons. 
           yield! Version productVersion // DWORD dwProductVersionMS, dwProductVersionLS // Specifies the most/least significant 32 bits of the file's binary version number. This member is used with dwFileVersionLS to form a 64-bit value used for numeric comparisons. 
           yield! i32 dwFileFlagsMask // DWORD dwFileFlagsMask // Contains a bitmask that specifies the valid bits in dwFileFlags. A bit is valid only if it was defined when the file was created. 
           yield! i32 dwFileFlags // DWORD dwFileFlags // Contains a bitmask that specifies the Boolean attributes of the file. This member can include one or more of the following values: 
                  //          VS_FF_DEBUG 0x1L             The file contains debugging information or is compiled with debugging features enabled. 
                  //          VS_FF_INFOINFERRED            The file's version structure was created dynamically; therefore, some of the members in this structure may be empty or incorrect. This flag should never be set in a file's VS_VERSION_INFO data. 
                  //          VS_FF_PATCHED            The file has been modified and is not identical to the original shipping file of the same version number. 
                  //          VS_FF_PRERELEASE            The file is a development version, not a commercially released product. 
                  //          VS_FF_PRIVATEBUILD            The file was not built using standard release procedures. If this flag is set, the StringFileInfo structure should contain a PrivateBuild entry. 
                  //          VS_FF_SPECIALBUILD            The file was built by the original company using standard release procedures but is a variation of the normal file of the same version number. If this flag is set, the StringFileInfo structure should contain a SpecialBuild entry. 
           yield! i32 dwFileOS //Specifies the operating system for which this file was designed. This member can be one of the following values: Flag 
                  //VOS_DOS 0x0001L  The file was designed for MS-DOS. 
                  //VOS_NT  0x0004L  The file was designed for Windows NT. 
                  //VOS__WINDOWS16  The file was designed for 16-bit Windows. 
                  //VOS__WINDOWS32  The file was designed for the Win32 API. 
                  //VOS_OS216 0x00020000L  The file was designed for 16-bit OS/2. 
                  //VOS_OS232  0x00030000L  The file was designed for 32-bit OS/2. 
                  //VOS__PM16  The file was designed for 16-bit Presentation Manager. 
                  //VOS__PM32  The file was designed for 32-bit Presentation Manager. 
                  //VOS_UNKNOWN  The operating system for which the file was designed is unknown to Windows. 
           yield! i32 dwFileType // Specifies the general type of file. This member can be one of the following values: 
     
                //VFT_UNKNOWN The file type is unknown to Windows. 
                //VFT_APP  The file contains an application. 
                //VFT_DLL  The file contains a dynamic-link library (DLL). 
                //VFT_DRV  The file contains a device driver. If dwFileType is VFT_DRV, dwFileSubtype contains a more specific description of the driver. 
                //VFT_FONT  The file contains a font. If dwFileType is VFT_FONT, dwFileSubtype contains a more specific description of the font file. 
                //VFT_VXD  The file contains a virtual device. 
                //VFT_STATIC_LIB  The file contains a static-link library. 

           yield! i32 dwFileSubtype //     Specifies the function of the file. The possible values depend on the value of dwFileType. For all values of dwFileType not described in the following list, dwFileSubtype is zero. If dwFileType is VFT_DRV, dwFileSubtype can be one of the following values: 
                      //VFT2_UNKNOWN  The driver type is unknown by Windows. 
                      //VFT2_DRV_COMM  The file contains a communications driver. 
                      //VFT2_DRV_PRINTER  The file contains a printer driver. 
                      //VFT2_DRV_KEYBOARD  The file contains a keyboard driver. 
                      //VFT2_DRV_LANGUAGE  The file contains a language driver. 
                      //VFT2_DRV_DISPLAY  The file contains a display driver. 
                      //VFT2_DRV_MOUSE  The file contains a mouse driver. 
                      //VFT2_DRV_NETWORK  The file contains a network driver. 
                      //VFT2_DRV_SYSTEM  The file contains a system driver. 
                      //VFT2_DRV_INSTALLABLE  The file contains an installable driver. 
                      //VFT2_DRV_SOUND  The file contains a sound driver. 
                      //
                      //If dwFileType is VFT_FONT, dwFileSubtype can be one of the following values: 
                      // 
                      //VFT2_UNKNOWN  The font type is unknown by Windows. 
                      //VFT2_FONT_RASTER  The file contains a raster font. 
                      //VFT2_FONT_VECTOR  The file contains a vector font. 
                      //VFT2_FONT_TRUETYPE  The file contains a TrueType font. 
                      //
                      //If dwFileType is VFT_VXD, dwFileSubtype contains the virtual device identifier included in the virtual device control block. 
           yield! i32 (int32 (lwFileDate >>> 32)) // Specifies the most significant 32 bits of the file's 64-bit binary creation date and time stamp. 
           yield! i32 (int32 lwFileDate) //Specifies the least significant 32 bits of the file's 64-bit binary creation date and time stamp. 
         |] 


    let VS_VERSION_INFO(fixedFileInfo, stringFileInfo, varFileInfo)  =
        let wType = 0x0 
        let szKey = Bytes.stringAsUnicodeNullTerminated "VS_VERSION_INFO" // Contains the Unicode string VS_VERSION_INFO
        let value = VS_FIXEDFILEINFO (fixedFileInfo)
        let children =  
            [| yield StringFileInfo(stringFileInfo) 
               yield VarFileInfo(varFileInfo) 
            |] 
        VersionInfoElement(wType, szKey, Some value, children, false)
       
    let VS_VERSION_INFO_RESOURCE(data) = 
        let dwTypeID = 0x0010
        let dwNameID = 0x0001
        let wMemFlags = 0x0030 // REVIEW: HARDWIRED TO ENGLISH
        let wLangID = 0x0
        ResFileFormat.ResFileNode(dwTypeID, dwNameID, wMemFlags, wLangID, VS_VERSION_INFO(data))
        
module ManifestResourceFormat =
    
    let VS_MANIFEST_RESOURCE(data, isLibrary) =
        let dwTypeID = 0x0018
        let dwNameID = if isLibrary then 0x2 else 0x1
        let wMemFlags = 0x0
        let wLangID = 0x0
        ResFileFormat.ResFileNode(dwTypeID, dwNameID, wMemFlags, wLangID, data)

//----------------------------------------------------------------------------
// Helpers for finding attributes
//----------------------------------------------------------------------------

module AttributeHelpers = 

    /// Try to find an attribute that takes a string argument
    let TryFindStringAttribute (g: TcGlobals) attrib attribs =
      match g.TryFindSysAttrib attrib with 
      | None -> None
      | Some attribRef -> 
        match TryFindFSharpAttribute g attribRef attribs with
        | Some (Attrib(_, _, [ AttribStringArg(s) ], _, _, _, _))  -> Some (s)
        | _ -> None
        
    let TryFindIntAttribute (g: TcGlobals) attrib attribs =
      match g.TryFindSysAttrib attrib with 
      | None -> None
      | Some attribRef -> 
        match TryFindFSharpAttribute g attribRef attribs with
        | Some (Attrib(_, _, [ AttribInt32Arg(i) ], _, _, _, _)) -> Some (i)
        | _ -> None
        
    let TryFindBoolAttribute (g: TcGlobals) attrib attribs =
      match g.TryFindSysAttrib attrib with 
      | None -> None
      | Some attribRef -> 
        match TryFindFSharpAttribute g attribRef attribs with
        | Some (Attrib(_, _, [ AttribBoolArg(p) ], _, _, _, _)) -> Some (p)
        | _ -> None

    let (|ILVersion|_|) (versionString: string) =
        try Some (IL.parseILVersion versionString)
        with e -> 
            None

    // Try to find an AssemblyVersion attribute 
    let TryFindVersionAttribute g attrib attribName attribs =
        match TryFindStringAttribute g attrib attribs with
        | Some versionString ->
             try Some (IL.parseILVersion versionString)
             with e -> 
                 warning(Error(FSComp.SR.fscBadAssemblyVersion(attribName, versionString), Range.rangeStartup))
                 None
        | _ -> None

//----------------------------------------------------------------------------
// Building the contents of the finalized IL module
//----------------------------------------------------------------------------

module MainModuleBuilder = 

    let injectedCompatTypes = 
      set [ "System.Tuple`1"
            "System.Tuple`2" 
            "System.Tuple`3" 
            "System.Tuple`4"
            "System.Tuple`5"
            "System.Tuple`6"
            "System.Tuple`7"
            "System.Tuple`8"
            "System.ITuple"
            "System.Tuple"
            "System.Collections.IStructuralComparable"
            "System.Collections.IStructuralEquatable" ]

    let typesForwardedToMscorlib = 
      set [ "System.AggregateException"
            "System.Threading.CancellationTokenRegistration"
            "System.Threading.CancellationToken"
            "System.Threading.CancellationTokenSource"
            "System.Lazy`1"
            "System.IObservable`1"
            "System.IObserver`1" ]

    let typesForwardedToSystemNumerics =
      set [ "System.Numerics.BigInteger" ]

    let createMscorlibExportList (tcGlobals: TcGlobals) =
      // We want to write forwarders out for all injected types except for System.ITuple, which is internal
      // Forwarding System.ITuple will cause FxCop failures on 4.0
      Set.union (Set.filter (fun t -> t <> "System.ITuple") injectedCompatTypes) typesForwardedToMscorlib |>
          Seq.map (fun t -> 
                      {   ScopeRef = tcGlobals.ilg.primaryAssemblyScopeRef
                          Name = t  
                          IsForwarder = true  
                          Access = ILTypeDefAccess.Public  
                          Nested = mkILNestedExportedTypes List.empty<ILNestedExportedType>  
                          CustomAttrs = mkILCustomAttrs List.empty<ILAttribute>  }) |> 
          Seq.toList

    let createSystemNumericsExportList (tcGlobals: TcGlobals) (tcImports:TcImports) =
        let refNumericsDllName =
            if tcGlobals.usesMscorlib then "System.Numerics"
            else "System.Runtime.Numerics"
        let numericsAssemblyRef =
            match tcImports.GetImportedAssemblies() |> List.tryFind<ImportedAssembly>(fun a -> a.FSharpViewOfMetadata.AssemblyName = refNumericsDllName) with
            | Some asm ->
                match asm.ILScopeRef with 
                | ILScopeRef.Assembly aref -> Some aref
                | _ -> None
            | None -> None
        match numericsAssemblyRef with
        | Some aref ->
            let systemNumericsAssemblyRef = ILAssemblyRef.Create(refNumericsDllName, aref.Hash, aref.PublicKey, aref.Retargetable, aref.Version, aref.Locale)
            typesForwardedToSystemNumerics |>
                Seq.map (fun t ->
                            {   ScopeRef = ILScopeRef.Assembly(systemNumericsAssemblyRef)
                                Name = t
                                IsForwarder = true 
                                Access = ILTypeDefAccess.Public 
                                Nested = mkILNestedExportedTypes List.empty<ILNestedExportedType> 
                                CustomAttrs = mkILCustomAttrs List.empty<ILAttribute> }) |>
                Seq.toList
        | None -> []

    let fileVersion warn findStringAttr (assemblyVersion: ILVersionInfo) =
        let attrName = "System.Reflection.AssemblyFileVersionAttribute"
        match findStringAttr attrName with
        | None -> assemblyVersion
        | Some (AttributeHelpers.ILVersion(v)) -> v
        | Some v -> 
            warn(Error(FSComp.SR.fscBadAssemblyVersion(attrName, v), Range.rangeStartup))
            //TODO compile error like c# compiler?
            assemblyVersion

    let productVersion warn findStringAttr (fileVersion: ILVersionInfo) =
        let attrName = "System.Reflection.AssemblyInformationalVersionAttribute"
        let toDotted (v1, v2, v3, v4) = sprintf "%d.%d.%d.%d" v1 v2 v3 v4
        match findStringAttr attrName with
        | None | Some "" -> fileVersion |> toDotted
        | Some (AttributeHelpers.ILVersion(v)) -> v |> toDotted
        | Some v -> 
            warn(Error(FSComp.SR.fscBadAssemblyVersion(attrName, v), Range.rangeStartup))
            v

    let productVersionToILVersionInfo (version: string) : ILVersionInfo =
        let parseOrZero v = match System.UInt16.TryParse v with (true, i) -> i | (false, _) -> 0us
        let validParts =
            version.Split('.')
            |> Seq.map parseOrZero
            |> Seq.takeWhile ((<>) 0us) 
            |> Seq.toList
        match validParts @ [0us; 0us; 0us; 0us] with
        | major :: minor :: build :: rev :: _ -> (major, minor, build, rev)
        | x -> failwithf "error converting product version '%s' to binary, tried '%A' " version x


    let CreateMainModule  
            (tcConfig:TcConfig, tcGlobals, tcImports:TcImports, 
             pdbfile, assemblyName, outfile, topAttrs, 
             (iattrs, intfDataResources), optDataResources, 
             codegenResults, assemVerFromAttrib, metadataVersion, secDecls) =


        let ilTypeDefs = 
            //let topTypeDef = mkILTypeDefForGlobalFunctions tcGlobals.ilg (mkILMethods [], emptyILFields)
            mkILTypeDefs codegenResults.ilTypeDefs

        let mainModule = 
            let hashAlg = AttributeHelpers.TryFindIntAttribute tcGlobals "System.Reflection.AssemblyAlgorithmIdAttribute" topAttrs.assemblyAttrs
            let locale = AttributeHelpers.TryFindStringAttribute tcGlobals "System.Reflection.AssemblyCultureAttribute" topAttrs.assemblyAttrs
            let flags =  match AttributeHelpers.TryFindIntAttribute tcGlobals "System.Reflection.AssemblyFlagsAttribute" topAttrs.assemblyAttrs with | Some f -> f | _ -> 0x0

            // You're only allowed to set a locale if the assembly is a library
            if (locale <> None && locale.Value <> "") && tcConfig.target <> Dll then
              error(Error(FSComp.SR.fscAssemblyCultureAttributeError(), rangeCmdArgs))

            // Add the type forwarders to any .NET DLL post-.NET-2.0, to give binary compatibility
            let exportedTypesList = 
                if (tcConfig.compilingFslib && tcConfig.compilingFslib40) then 
                   (List.append (createMscorlibExportList tcGlobals)
                                (if tcConfig.compilingFslibNoBigInt then [] else (createSystemNumericsExportList tcGlobals tcImports))
                   )
                else
                    []

            mkILSimpleModule assemblyName (GetGeneratedILModuleName tcConfig.target assemblyName) (tcConfig.target = Dll || tcConfig.target = Module) tcConfig.subsystemVersion tcConfig.useHighEntropyVA ilTypeDefs hashAlg locale flags (mkILExportedTypes exportedTypesList) metadataVersion

        let disableJitOptimizations = not (tcConfig.optSettings.jitOpt())

        let tcVersion = tcConfig.version.GetVersionInfo(tcConfig.implicitIncludeDir)

        let reflectedDefinitionAttrs, reflectedDefinitionResources = 
            codegenResults.quotationResourceInfo 
            |> List.map (fun (referencedTypeDefs, reflectedDefinitionBytes) -> 
                let reflectedDefinitionResourceName = QuotationPickler.SerializedReflectedDefinitionsResourceNameBase+"-"+assemblyName+"-"+string(newUnique())+"-"+string(hash reflectedDefinitionBytes)
                let reflectedDefinitionAttrs = 
                    match QuotationTranslator.QuotationGenerationScope.ComputeQuotationFormat tcGlobals with
                    | QuotationTranslator.QuotationSerializationFormat.FSharp_40_Plus ->
                        [ mkCompilationMappingAttrForQuotationResource tcGlobals (reflectedDefinitionResourceName, referencedTypeDefs) ]
                    | QuotationTranslator.QuotationSerializationFormat.FSharp_20_Plus ->
                        [  ]
                let reflectedDefinitionResource = 
                  { Name=reflectedDefinitionResourceName
                    Location = ILResourceLocation.Local (fun () -> reflectedDefinitionBytes)
                    Access= ILResourceAccess.Public
                    CustomAttrs = emptyILCustomAttrs }
                reflectedDefinitionAttrs, reflectedDefinitionResource) 
            |> List.unzip
            |> (fun (attrs, resource) -> List.concat attrs, resource)

        let manifestAttrs = 
            mkILCustomAttrs
                 [ if not tcConfig.internConstantStrings then 
                       yield mkILCustomAttribute tcGlobals.ilg
                                 (tcGlobals.FindSysILTypeRef "System.Runtime.CompilerServices.CompilationRelaxationsAttribute", 
                                  [tcGlobals.ilg.typ_Int32], [ILAttribElem.Int32( 8)], []) 
                   yield! iattrs
                   yield! codegenResults.ilAssemAttrs
                   if Option.isSome pdbfile then
                       yield (tcGlobals.mkDebuggableAttributeV2 (tcConfig.jitTracking, tcConfig.ignoreSymbolStoreSequencePoints, disableJitOptimizations, false (* enableEnC *) )) 
                   yield! reflectedDefinitionAttrs ]

        // Make the manifest of the assembly
        let manifest = 
             if tcConfig.target = Module then None else
             let man = mainModule.ManifestOfAssembly
             let ver = 
                 match assemVerFromAttrib with 
                 | None -> tcVersion
                 | Some v -> v
             Some { man with Version= Some ver
                             CustomAttrs = manifestAttrs
                             DisableJitOptimizations=disableJitOptimizations
                             JitTracking= tcConfig.jitTracking
                             IgnoreSymbolStoreSequencePoints = tcConfig.ignoreSymbolStoreSequencePoints
                             SecurityDecls=secDecls } 

        let resources = 
          mkILResources 
            [ for file in tcConfig.embedResources do
                 let name, bytes, pub = 
                         let file, name, pub = TcConfigBuilder.SplitCommandLineResourceInfo file
                         let file = tcConfig.ResolveSourceFile(rangeStartup, file, tcConfig.implicitIncludeDir)
                         let bytes = FileSystem.ReadAllBytesShim file
                         name, bytes, pub
                 yield { Name=name 
                         Location=ILResourceLocation.Local (fun () -> bytes) 
                         Access=pub 
                         CustomAttrs=emptyILCustomAttrs }
               
              yield! reflectedDefinitionResources
              yield! intfDataResources
              yield! optDataResources
              for ri in tcConfig.linkResources do 
                 let file, name, pub = TcConfigBuilder.SplitCommandLineResourceInfo ri
                 yield { Name=name 
                         Location=ILResourceLocation.File(ILModuleRef.Create(name=file, hasMetadata=false, hash=Some (sha1HashBytes (FileSystem.ReadAllBytesShim file))), 0)
                         Access=pub 
                         CustomAttrs=emptyILCustomAttrs } ]

        let assemblyVersion = 
            match tcConfig.version with
            | VersionNone -> assemVerFromAttrib
            | _ -> Some tcVersion

        let findAttribute name =
            AttributeHelpers.TryFindStringAttribute tcGlobals name topAttrs.assemblyAttrs 


        //NOTE: the culture string can be turned into a number using this:
        //    sprintf "%04x" (CultureInfo.GetCultureInfo("en").KeyboardLayoutId )
        let assemblyVersionResources findAttr assemblyVersion =
            match assemblyVersion with 
            | None -> []
            | Some assemblyVersion ->
                let FindAttribute key attrib = 
                    match findAttr attrib with
                    | Some text  -> [(key, text)]
                    | _ -> []

                let fileVersionInfo = fileVersion warning findAttr assemblyVersion

                let productVersionString = productVersion warning findAttr fileVersionInfo

                let stringFileInfo = 
                     // 000004b0:
                     // Specifies an 8-digit hexadecimal number stored as a Unicode string. The four most significant digits represent the language identifier. The four least significant digits represent the code page for which the data is formatted. 
                     // Each Microsoft Standard Language identifier contains two parts: the low-order 10 bits specify the major language, and the high-order 6 bits specify the sublanguage. For a table of valid identifiers see Language Identifiers.                                           //
                     // see e.g. http://msdn.microsoft.com/en-us/library/aa912040.aspx 0000 is neutral and 04b0(hex)=1252(dec) is the code page.
                      [ ("000004b0", [ yield ("Assembly Version", (let v1, v2, v3, v4 = assemblyVersion in sprintf "%d.%d.%d.%d" v1 v2 v3 v4))
                                       yield ("FileVersion", (let v1, v2, v3, v4 = fileVersionInfo in sprintf "%d.%d.%d.%d" v1 v2 v3 v4))
                                       yield ("ProductVersion", productVersionString)
                                       match tcConfig.outputFile with
                                       | Some f -> yield ("OriginalFilename", Path.GetFileName(f))
                                       | None -> ()
                                       yield! FindAttribute "Comments" "System.Reflection.AssemblyDescriptionAttribute" 
                                       yield! FindAttribute "FileDescription" "System.Reflection.AssemblyTitleAttribute" 
                                       yield! FindAttribute "ProductName" "System.Reflection.AssemblyProductAttribute" 
                                       yield! FindAttribute "CompanyName" "System.Reflection.AssemblyCompanyAttribute" 
                                       yield! FindAttribute "LegalCopyright" "System.Reflection.AssemblyCopyrightAttribute" 
                                       yield! FindAttribute "LegalTrademarks" "System.Reflection.AssemblyTrademarkAttribute" ]) ]

                // These entries listed in the MSDN documentation as "standard" string entries are not yet settable

                // InternalName: The Value member identifies the file's internal name, if one exists. For example, this string could contain the module name for Windows dynamic-link libraries (DLLs), a virtual device name for Windows virtual devices, or a device name for MS-DOS device drivers. 
                // OriginalFilename: The Value member identifies the original name of the file, not including a path. This enables an application to determine whether a file has been renamed by a user. This name may not be MS-DOS 8.3-format if the file is specific to a non-FAT file system. 
                // PrivateBuild: The Value member describes by whom, where, and why this private version of the file was built. This string should only be present if the VS_FF_PRIVATEBUILD flag is set in the dwFileFlags member of the VS_FIXEDFILEINFO structure. For example, Value could be 'Built by OSCAR on \OSCAR2'. 
                // SpecialBuild: The Value member describes how this version of the file differs from the normal version. This entry should only be present if the VS_FF_SPECIALBUILD flag is set in the dwFileFlags member of the VS_FIXEDFILEINFO structure. For example, Value could be 'Private build for Olivetti solving mouse problems on M250 and M250E computers'. 

                // "If you use the Var structure to list the languages your application 
                // or DLL supports instead of using multiple version resources, 
                // use the Value member to contain an array of DWORD values indicating the 
                // language and code page combinations supported by this file. The 
                // low-order word of each DWORD must contain a Microsoft language identifier, 
                // and the high-order word must contain the IBM code page number. 
                // Either high-order or low-order word can be zero, indicating that 
                // the file is language or code page independent. If the Var structure is 
                // omitted, the file will be interpreted as both language and code page independent. "
                let varFileInfo = [ (0x0, 0x04b0)  ]

                let fixedFileInfo = 
                    let dwFileFlagsMask = 0x3f // REVIEW: HARDWIRED
                    let dwFileFlags = 0x00 // REVIEW: HARDWIRED
                    let dwFileOS = 0x04 // REVIEW: HARDWIRED
                    let dwFileType = 0x01 // REVIEW: HARDWIRED
                    let dwFileSubtype = 0x00 // REVIEW: HARDWIRED
                    let lwFileDate = 0x00L // REVIEW: HARDWIRED
                    (fileVersionInfo, productVersionString |> productVersionToILVersionInfo, dwFileFlagsMask, dwFileFlags, dwFileOS, dwFileType, dwFileSubtype, lwFileDate)

                let vsVersionInfoResource = 
                    VersionResourceFormat.VS_VERSION_INFO_RESOURCE(fixedFileInfo, stringFileInfo, varFileInfo)

                let resource = 
                    [| yield! ResFileFormat.ResFileHeader()
                       yield! vsVersionInfoResource |]

                [ resource ]

        // a user cannot specify both win32res and win32manifest
        if not(tcConfig.win32manifest = "") && not(tcConfig.win32res = "") then
            error(Error(FSComp.SR.fscTwoResourceManifests(), rangeCmdArgs))

        let win32Manifest =
            // use custom manifest if provided
            if not(tcConfig.win32manifest = "") then tcConfig.win32manifest

            // don't embed a manifest if target is not an exe, if manifest is specifically excluded, if another native resource is being included, or if running on mono
            elif not(tcConfig.target.IsExe) || not(tcConfig.includewin32manifest) || not(tcConfig.win32res = "") || runningOnMono then ""
            // otherwise, include the default manifest
            else
#if FX_NO_RUNTIMEENVIRONMENT
                // On coreclr default manifest is alongside the compiler
                Path.Combine(System.AppContext.BaseDirectory, @"default.win32manifest")
#else
                // On the desktop default manifest is alongside the clr
                Path.Combine(System.Runtime.InteropServices.RuntimeEnvironment.GetRuntimeDirectory(), @"default.win32manifest")
#endif
        let nativeResources = 
            [ for av in assemblyVersionResources findAttribute assemblyVersion do
                  yield Lazy<_>.CreateFromValue av
              if not(tcConfig.win32res = "") then
                  yield Lazy<_>.CreateFromValue (FileSystem.ReadAllBytesShim tcConfig.win32res) 
              if tcConfig.includewin32manifest && not(win32Manifest = "") && not runningOnMono then
                  yield  Lazy<_>.CreateFromValue [|   yield! ResFileFormat.ResFileHeader() 
                                                      yield! (ManifestResourceFormat.VS_MANIFEST_RESOURCE((FileSystem.ReadAllBytesShim win32Manifest), tcConfig.target = Dll)) |]]

        // Add attributes, version number, resources etc. 
        {mainModule with 
              StackReserveSize = tcConfig.stackReserveSize
              Name = (if tcConfig.target = Module then Filename.fileNameOfPath outfile else mainModule.Name)
              SubSystemFlags = (if tcConfig.target = WinExe then 2 else 3) 
              Resources= resources
              ImageBase = (match tcConfig.baseAddress with None -> 0x00400000l | Some b -> b)
              IsDLL=(tcConfig.target = Dll || tcConfig.target=Module)
              Platform = tcConfig.platform 
              Is32Bit=(match tcConfig.platform with Some X86 -> true | _ -> false)
              Is64Bit=(match tcConfig.platform with Some AMD64 | Some IA64 -> true | _ -> false)          
              Is32BitPreferred = if tcConfig.prefer32Bit && not tcConfig.target.IsExe then (error(Error(FSComp.SR.invalidPlatformTarget(), rangeCmdArgs))) else tcConfig.prefer32Bit
              CustomAttrs= 
                  mkILCustomAttrs 
                      [ if tcConfig.target = Module then 
                           yield! iattrs 
                        yield! codegenResults.ilNetModuleAttrs ]
              NativeResources=nativeResources
              Manifest = manifest }


//----------------------------------------------------------------------------
// Static linking
//----------------------------------------------------------------------------

/// Optional static linking of all DLLs that depend on the F# Library, plus other specified DLLs
module StaticLinker = 
    let debugStaticLinking = condition "FSHARP_DEBUG_STATIC_LINKING"

    let StaticLinkILModules (tcConfig, ilGlobals, ilxMainModule, dependentILModules: (CcuThunk option * ILModuleDef) list) = 
        if isNil dependentILModules then 
            ilxMainModule, (fun x -> x) 
        else

            // Check no dependent assemblies use quotations   
            let dependentCcuUsingQuotations = dependentILModules |> List.tryPick (function (Some ccu, _) when ccu.UsesFSharp20PlusQuotations -> Some ccu | _ -> None)   
            match dependentCcuUsingQuotations with   
            | Some ccu -> error(Error(FSComp.SR.fscQuotationLiteralsStaticLinking(ccu.AssemblyName), rangeStartup))   
            | None -> ()  
                
            // Check we're not static linking a .EXE
            if dependentILModules |> List.exists (fun (_, x) -> not x.IsDLL)  then 
                error(Error(FSComp.SR.fscStaticLinkingNoEXE(), rangeStartup))

            // Check we're not static linking something that is not pure IL
            if dependentILModules |> List.exists (fun (_, x) -> not x.IsILOnly)  then 
                error(Error(FSComp.SR.fscStaticLinkingNoMixedDLL(), rangeStartup))

            // The set of short names for the all dependent assemblies
            let assems = 
                set [ for (_, m) in dependentILModules  do
                         match m.Manifest with 
                         | Some m -> yield m.Name 
                         | _ -> () ]
            
            // A rewriter which rewrites scope references to things in dependent assemblies to be local references 
            let rewriteExternalRefsToLocalRefs x = 
                if assems.Contains (getNameOfScopeRef x) then ILScopeRef.Local else x

            let savedManifestAttrs = 
                [ for (_, depILModule) in dependentILModules do 
                    match depILModule.Manifest with 
                    | Some m -> 
                        for ca in m.CustomAttrs.AsList do
                           if ca.Method.MethodRef.EnclosingTypeRef.FullName = typeof<CompilationMappingAttribute>.FullName then 
                               yield ca
                    | _ -> () ]

            let savedResources = 
                let allResources = [ for (ccu, m) in dependentILModules do for r in m.Resources.AsList do yield (ccu, r) ]
                // Don't save interface, optimization or resource definitions for provider-generated assemblies.
                // These are "fake".
                let isProvided (ccu: CcuThunk option) = 
#if EXTENSIONTYPING
                    match ccu with 
                    | Some c -> c.IsProviderGenerated 
                    | None -> false
#else
                    ignore ccu
                    false
#endif

                // Save only the interface/optimization attributes of generated data 
                let intfDataResources, others = allResources |> List.partition (snd >> IsSignatureDataResource)
                let intfDataResources = 
                    [ for (ccu, r) in intfDataResources do 
                          if GenerateInterfaceData tcConfig && not (isProvided ccu) then 
                              yield r ]

                let optDataResources, others = others |> List.partition (snd >> IsOptimizationDataResource)
                let optDataResources = 
                    [ for (ccu, r) in optDataResources do 
                          if GenerateOptimizationData tcConfig && not (isProvided ccu) then 
                              yield r ]

                let otherResources = others |> List.map snd 

                let result = intfDataResources@optDataResources@otherResources
                result

            let moduls = ilxMainModule :: (List.map snd dependentILModules)

            // NOTE: version resources from statically linked DLLs are dropped in the binary reader/writer
            let savedNativeResources = 
                [ //yield! ilxMainModule.NativeResources 
                  for m in moduls do 
                      yield! m.NativeResources ]

            let topTypeDefs, normalTypeDefs = 
                moduls 
                |> List.map (fun m -> m.TypeDefs.AsList |> List.partition (fun td -> isTypeNameForGlobalFunctions td.Name)) 
                |> List.unzip

            let topTypeDef = 
                let topTypeDefs = List.concat topTypeDefs
                mkILTypeDefForGlobalFunctions ilGlobals
                   (mkILMethods (topTypeDefs |> List.collect (fun td -> td.Methods.AsList)), 
                    mkILFields (topTypeDefs |> List.collect (fun td -> td.Fields.AsList)))

            let ilxMainModule = 
                { ilxMainModule with 
                    Manifest = (let m = ilxMainModule.ManifestOfAssembly in Some {m with CustomAttrs = mkILCustomAttrs (m.CustomAttrs.AsList @ savedManifestAttrs) })
                    CustomAttrs = mkILCustomAttrs [ for m in moduls do yield! m.CustomAttrs.AsList ]
                    TypeDefs = mkILTypeDefs (topTypeDef :: List.concat normalTypeDefs)
                    Resources = mkILResources (savedResources @ ilxMainModule.Resources.AsList)
                    NativeResources = savedNativeResources }

            ilxMainModule, rewriteExternalRefsToLocalRefs


    // LEGACY: This is only used when compiling an FSharp.Core for .NET 2.0 (FSharp.Core 2.3.0.0). We no longer
    // build new FSharp.Core for that configuration.
    //
    // Find all IL modules that are to be statically linked given the static linking roots.
    let LegacyFindAndAddMscorlibTypesForStaticLinkingIntoFSharpCoreLibraryForNet20 (tcConfig:TcConfig, ilGlobals:ILGlobals, ilxMainModule) = 
        let mscorlib40 = tcConfig.compilingFslib20.Value 
              
        let ilBinaryReader = 
            let ilGlobals = mkILGlobals ILScopeRef.Local
            let opts = { ILBinaryReader.mkDefault (ilGlobals) with 
                            optimizeForMemory=tcConfig.optimizeForMemory
                            pdbPath = None } 
            ILBinaryReader.OpenILModuleReader mscorlib40 opts
              
        let tdefs1 = ilxMainModule.TypeDefs.AsList  |> List.filter (fun td -> not (MainModuleBuilder.injectedCompatTypes.Contains(td.Name)))
        let tdefs2 = ilBinaryReader.ILModuleDef.TypeDefs.AsList |> List.filter (fun td -> MainModuleBuilder.injectedCompatTypes.Contains(td.Name))
        //printfn "tdefs2 = %A" (tdefs2 |> List.map (fun tdef -> tdef.Name))

        // rewrite the mscorlib references 
        let tdefs2 = 
            let fakeModule = mkILSimpleModule "" "" true (4, 0) false (mkILTypeDefs tdefs2) None None 0 (mkILExportedTypes []) ""
            let fakeModule = 
                  fakeModule |> Morphs.morphILTypeRefsInILModuleMemoized ilGlobals (fun tref -> 
                      if MainModuleBuilder.injectedCompatTypes.Contains(tref.Name)  || (tref.Enclosing  |> List.exists (fun x -> MainModuleBuilder.injectedCompatTypes.Contains(x))) then 
                          tref
                          //|> Morphs.morphILScopeRefsInILTypeRef (function ILScopeRef.Local -> ilGlobals.mscorlibScopeRef | x -> x) 
                      // The implementations of Tuple use two private methods from System.Environment to get a resource string. Remap it
                      elif tref.Name = "System.Environment" then 
                          ILTypeRef.Create(ILScopeRef.Local, [], "Microsoft.FSharp.Core.PrivateEnvironment")  //|> Morphs.morphILScopeRefsInILTypeRef (function ILScopeRef.Local -> ilGlobals.mscorlibScopeRef | x -> x) 
                      else 
                          tref |> Morphs.morphILScopeRefsInILTypeRef (fun _ -> ilGlobals.primaryAssemblyScopeRef) )
                  
            // strip out System.Runtime.TargetedPatchingOptOutAttribute, which doesn't exist for 2.0
            let fakeModule = 
              {fakeModule with 
                TypeDefs = 
                  mkILTypeDefs 
                      ([ for td in fakeModule.TypeDefs do 
                            yield {td with 
                                      Methods =
                                        td.Methods.AsList
                                        |> List.map (fun md ->
                                            {md with CustomAttrs = 
                                                        mkILCustomAttrs (td.CustomAttrs.AsList |> List.filter (fun ilattr ->
                                                            ilattr.Method.EnclosingType.TypeRef.FullName <> "System.Runtime.TargetedPatchingOptOutAttribute")  )}) 
                                        |> mkILMethods } ])}
            //ILAsciiWriter.output_module stdout fakeModule
            fakeModule.TypeDefs.AsList

        let ilxMainModule = 
            { ilxMainModule with 
                TypeDefs = mkILTypeDefs (tdefs1 @ tdefs2) }
        ilxMainModule

    [<NoEquality; NoComparison>]
    type Node = 
        { name: string
          data: ILModuleDef 
          ccu: option<CcuThunk>
          refs: ILReferences
          mutable edges: list<Node> 
          mutable visited: bool }

    // Find all IL modules that are to be statically linked given the static linking roots.
    let FindDependentILModulesForStaticLinking (tcConfig:TcConfig, tcImports:TcImports, ilxMainModule) = 
        if not tcConfig.standalone && tcConfig.extraStaticLinkRoots.IsEmpty then 
            []
        else
            // Recursively find all referenced modules and add them to a module graph 
            let depModuleTable = HashMultiMap(0, HashIdentity.Structural)
            let dummyEntry nm =
                { refs = IL.emptyILRefs 
                  name=nm
                  ccu=None
                  data=ilxMainModule // any old module
                  edges = [] 
                  visited = true }
            let assumedIndependentSet = set [ "mscorlib";  "System"; "System.Core"; "System.Xml"; "Microsoft.Build.Framework"; "Microsoft.Build.Utilities" ]      

            begin 
                let remaining = ref (computeILRefs ilxMainModule).AssemblyReferences
                while not (isNil !remaining) do
                    let ilAssemRef = List.head !remaining
                    remaining := List.tail !remaining
                    if assumedIndependentSet.Contains ilAssemRef.Name || (ilAssemRef.PublicKey = Some ecmaPublicKey) then 
                        depModuleTable.[ilAssemRef.Name] <- dummyEntry ilAssemRef.Name
                    else
                        if not (depModuleTable.ContainsKey ilAssemRef.Name) then 
                            match tcImports.TryFindDllInfo(Range.rangeStartup, ilAssemRef.Name, lookupOnly=false) with 
                            | Some dllInfo ->
                                let ccu = 
                                    match tcImports.FindCcuFromAssemblyRef (Range.rangeStartup, ilAssemRef) with 
                                    | ResolvedCcu ccu -> Some ccu
                                    | UnresolvedCcu(_ccuName) -> None

                                let modul = dllInfo.RawMetadata.TryGetRawILModule().Value

                                let refs = 
                                    if ilAssemRef.Name = GetFSharpCoreLibraryName() then 
                                        IL.emptyILRefs 
                                    elif not modul.IsILOnly then 
                                        warning(Error(FSComp.SR.fscIgnoringMixedWhenLinking ilAssemRef.Name, rangeStartup))
                                        IL.emptyILRefs 
                                    else
                                        { AssemblyReferences = dllInfo.ILAssemblyRefs 
                                          ModuleReferences = [] }

                                depModuleTable.[ilAssemRef.Name] <- 
                                    { refs=refs
                                      name=ilAssemRef.Name
                                      ccu=ccu
                                      data=modul 
                                      edges = [] 
                                      visited = false }

                                // Push the new work items
                                remaining := refs.AssemblyReferences @ !remaining

                            | None -> 
                                warning(Error(FSComp.SR.fscAssumeStaticLinkContainsNoDependencies(ilAssemRef.Name), rangeStartup)) 
                                depModuleTable.[ilAssemRef.Name] <- dummyEntry ilAssemRef.Name
                done
            end

            ReportTime tcConfig "Find dependencies"

            // Add edges from modules to the modules that depend on them 
            for (KeyValue(_, n)) in depModuleTable do 
                for aref in n.refs.AssemblyReferences do
                    let n2 = depModuleTable.[aref.Name] 
                    n2.edges <- n :: n2.edges
                    
            // Find everything that depends on FSharp.Core
            let roots = 
                [ if tcConfig.standalone && depModuleTable.ContainsKey (GetFSharpCoreLibraryName()) then 
                      yield depModuleTable.[GetFSharpCoreLibraryName()]
                  for n in tcConfig.extraStaticLinkRoots  do
                      match depModuleTable.TryFind n with 
                      | Some x -> yield x
                      | None -> error(Error(FSComp.SR.fscAssemblyNotFoundInDependencySet(n), rangeStartup)) 
                ]
                              
            let remaining = ref roots
            [ while not (isNil !remaining) do
                let n = List.head !remaining
                remaining := List.tail !remaining
                if not n.visited then 
                    if verbose then dprintn ("Module "+n.name+" depends on "+GetFSharpCoreLibraryName())
                    n.visited <- true
                    remaining := n.edges @ !remaining
                    yield (n.ccu, n.data)  ]

    // Add all provider-generated assemblies into the static linking set
    let FindProviderGeneratedILModules (tcImports:TcImports, providerGeneratedAssemblies: (ImportedBinary * _) list) = 
        [ for (importedBinary, provAssemStaticLinkInfo) in providerGeneratedAssemblies do 
              let ilAssemRef  = importedBinary.ILScopeRef.AssemblyRef
              if debugStaticLinking then printfn "adding provider-generated assembly '%s' into static linking set" ilAssemRef.Name
              match tcImports.TryFindDllInfo(Range.rangeStartup, ilAssemRef.Name, lookupOnly=false) with 
              | Some dllInfo ->
                  let ccu = 
                      match tcImports.FindCcuFromAssemblyRef (Range.rangeStartup, ilAssemRef) with 
                      | ResolvedCcu ccu -> Some ccu
                      | UnresolvedCcu(_ccuName) -> None

                  let modul = dllInfo.RawMetadata.TryGetRawILModule().Value
                  yield (ccu, dllInfo.ILScopeRef, modul), (ilAssemRef.Name, provAssemStaticLinkInfo)
              | None -> () ]

    // Compute a static linker. This only captures tcImports (a large data structure) if
    // static linking is enabled. Normally this is not the case, which lets us collect tcImports
    // prior to this point.
    let StaticLink (tcConfig:TcConfig, tcImports:TcImports, ilGlobals:ILGlobals) = 

#if EXTENSIONTYPING
        let providerGeneratedAssemblies = 

            [ // Add all EST-generated assemblies into the static linking set
                for KeyValue(_, importedBinary:ImportedBinary) in tcImports.DllTable do
                    if importedBinary.IsProviderGenerated then 
                        match importedBinary.ProviderGeneratedStaticLinkMap with 
                        | None -> ()
                        | Some provAssemStaticLinkInfo -> yield (importedBinary, provAssemStaticLinkInfo) ]
#endif
        if tcConfig.compilingFslib && tcConfig.compilingFslib20.IsSome then 
            (fun ilxMainModule -> LegacyFindAndAddMscorlibTypesForStaticLinkingIntoFSharpCoreLibraryForNet20 (tcConfig, ilGlobals, ilxMainModule))
          
        elif not tcConfig.standalone && tcConfig.extraStaticLinkRoots.IsEmpty 
#if EXTENSIONTYPING
             && providerGeneratedAssemblies.IsEmpty 
#endif
             then 
            (fun ilxMainModule -> ilxMainModule)
        else 
            (fun ilxMainModule  ->
              ReportTime tcConfig "Find assembly references"

              let dependentILModules = FindDependentILModulesForStaticLinking (tcConfig, tcImports, ilxMainModule)

              ReportTime tcConfig "Static link"

#if EXTENSIONTYPING
              Morphs.enableMorphCustomAttributeData()
              let providerGeneratedILModules =  FindProviderGeneratedILModules (tcImports, providerGeneratedAssemblies) 

              // Transform the ILTypeRefs references in the IL of all provider-generated assemblies so that the references
              // are now local.
              let providerGeneratedILModules = 
               
                  providerGeneratedILModules |> List.map (fun ((ccu, ilOrigScopeRef, ilModule), (_, localProvAssemStaticLinkInfo)) -> 
                      let ilAssemStaticLinkMap = 
                          dict [ for (_, (_, provAssemStaticLinkInfo)) in providerGeneratedILModules do 
                                     for KeyValue(k, v) in provAssemStaticLinkInfo.ILTypeMap do 
                                         yield (k, v)
                                 for KeyValue(k, v) in localProvAssemStaticLinkInfo.ILTypeMap do
                                     yield (ILTypeRef.Create(ILScopeRef.Local, k.Enclosing, k.Name), v) ]

                      let ilModule = 
                          ilModule |> Morphs.morphILTypeRefsInILModuleMemoized ilGlobals (fun tref -> 
                                  if debugStaticLinking then printfn "deciding whether to rewrite type ref %A" tref.QualifiedName 
                                  let ok, v = ilAssemStaticLinkMap.TryGetValue tref
                                  if ok then 
                                      if debugStaticLinking then printfn "rewriting type ref %A to %A" tref.QualifiedName v.QualifiedName
                                      v
                                  else 
                                      tref)
                      (ccu, ilOrigScopeRef, ilModule))

              // Relocate provider generated type definitions into the expected shape for the [<Generate>] declarations in an assembly
              let providerGeneratedILModules, ilxMainModule = 
                  // Build a dictionary of all remapped IL type defs 
                  let ilOrigTyRefsForProviderGeneratedTypesToRelocate = 
                      let rec walk acc (ProviderGeneratedType(ilOrigTyRef, _, xs) as node) = List.fold walk ((ilOrigTyRef, node)::acc) xs 
                      dict (Seq.fold walk [] tcImports.ProviderGeneratedTypeRoots)

                  // Build a dictionary of all IL type defs, mapping ilOrigTyRef --> ilTypeDef
                  let allTypeDefsInProviderGeneratedAssemblies = 
                      let rec loop ilOrigTyRef (ilTypeDef:ILTypeDef) = 
                          seq { yield (ilOrigTyRef, ilTypeDef) 
                                for ntdef in ilTypeDef.NestedTypes do 
                                    yield! loop (mkILTyRefInTyRef (ilOrigTyRef, ntdef.Name)) ntdef }
                      dict [ 
                          for (_ccu, ilOrigScopeRef, ilModule) in providerGeneratedILModules do 
                              for td in ilModule.TypeDefs do 
                                  yield! loop (mkILTyRef (ilOrigScopeRef, td.Name)) td ]


                  // Debugging output
                  if debugStaticLinking then 
                      for (ProviderGeneratedType(ilOrigTyRef, _, _)) in tcImports.ProviderGeneratedTypeRoots do
                          printfn "Have [<Generate>] root '%s'" ilOrigTyRef.QualifiedName

                  // Build the ILTypeDefs for generated types, starting with the roots 
                  let generatedILTypeDefs = 
                      let rec buildRelocatedGeneratedType (ProviderGeneratedType(ilOrigTyRef, ilTgtTyRef, ch)) = 
                          let isNested = not (isNil ilTgtTyRef.Enclosing)
                          if allTypeDefsInProviderGeneratedAssemblies.ContainsKey ilOrigTyRef then 
                              let ilOrigTypeDef = allTypeDefsInProviderGeneratedAssemblies.[ilOrigTyRef]
                              if debugStaticLinking then printfn "Relocating %s to %s " ilOrigTyRef.QualifiedName ilTgtTyRef.QualifiedName
                              { ilOrigTypeDef with 
                                    Name = ilTgtTyRef.Name
                                    Access = (match ilOrigTypeDef.Access with 
                                              | ILTypeDefAccess.Public when isNested -> ILTypeDefAccess.Nested ILMemberAccess.Public 
                                              | ILTypeDefAccess.Private when isNested -> ILTypeDefAccess.Nested ILMemberAccess.Assembly 
                                              | x -> x)
                                    NestedTypes = mkILTypeDefs (List.map buildRelocatedGeneratedType ch) }
                          else
                              // If there is no matching IL type definition, then make a simple container class
                              if debugStaticLinking then printfn "Generating simple class '%s' because we didn't find an original type '%s' in a provider generated assembly" ilTgtTyRef.QualifiedName ilOrigTyRef.QualifiedName
                              mkILSimpleClass ilGlobals (ilTgtTyRef.Name, (if isNested  then ILTypeDefAccess.Nested ILMemberAccess.Public else ILTypeDefAccess.Public), emptyILMethods, emptyILFields, mkILTypeDefs (List.map buildRelocatedGeneratedType ch) , emptyILProperties, emptyILEvents, emptyILCustomAttrs, ILTypeInit.OnAny) 

                      [ for (ProviderGeneratedType(_, ilTgtTyRef, _) as node) in tcImports.ProviderGeneratedTypeRoots  do
                           yield (ilTgtTyRef, buildRelocatedGeneratedType node) ]
                  
                  // Implant all the generated type definitions into the ilxMainModule (generating a new ilxMainModule)
                  let ilxMainModule = 

                      /// Split the list into left, middle and right parts at the first element satisfying 'p'. If no element matches return
                      /// 'None' for the middle part.
                      let trySplitFind p xs = 
                          let rec loop xs acc = 
                              match xs with 
                              | [] -> List.rev acc, None, [] 
                              | h::t -> if p h then List.rev acc, Some h, t else loop t (h::acc)
                          loop xs []

                      /// Implant the (nested) type definition 'td' at path 'enc' in 'tdefs'. 
                      let rec implantTypeDef isNested (tdefs: ILTypeDefs) (enc:string list) (td: ILTypeDef) = 
                          match enc with 
                          | [] -> addILTypeDef td tdefs
                          | h::t -> 
                               let tdefs = tdefs.AsList
                               let (ltdefs, htd, rtdefs) = 
                                   match tdefs |> trySplitFind (fun td -> td.Name = h) with 
                                   | (ltdefs, None, rtdefs) -> 
                                       let fresh = mkILSimpleClass ilGlobals (h, (if isNested  then ILTypeDefAccess.Nested ILMemberAccess.Public else ILTypeDefAccess.Public), emptyILMethods, emptyILFields, emptyILTypeDefs, emptyILProperties, emptyILEvents, emptyILCustomAttrs, ILTypeInit.OnAny)
                                       (ltdefs, fresh, rtdefs)
                                   | (ltdefs, Some htd, rtdefs) -> 
                                       (ltdefs, htd, rtdefs)
                               let htd = { htd with NestedTypes = implantTypeDef true htd.NestedTypes t td }
                               mkILTypeDefs (ltdefs @ [htd] @ rtdefs)

                      let newTypeDefs = 
                          (ilxMainModule.TypeDefs, generatedILTypeDefs) ||> List.fold (fun acc (ilTgtTyRef, td) -> 
                              if debugStaticLinking then printfn "implanting '%s' at '%s'" td.Name ilTgtTyRef.QualifiedName 
                              implantTypeDef false acc ilTgtTyRef.Enclosing td) 
                      { ilxMainModule with TypeDefs = newTypeDefs } 
                  
                  // Remove any ILTypeDefs from the provider generated modules if they have been relocated because of a [<Generate>] declaration.
                  let providerGeneratedILModules = 
                      providerGeneratedILModules |> List.map (fun (ccu, ilOrigScopeRef, ilModule) -> 
                          let ilTypeDefsAfterRemovingRelocatedTypes = 
                              let rec rw enc (tdefs: ILTypeDefs) = 
                                  mkILTypeDefs
                                   [ for tdef in tdefs do 
                                        let ilOrigTyRef = mkILNestedTyRef (ilOrigScopeRef, enc, tdef.Name)
                                        if  not (ilOrigTyRefsForProviderGeneratedTypesToRelocate.ContainsKey ilOrigTyRef) then
                                          if debugStaticLinking then printfn "Keep provided type %s in place because it wasn't relocated" ilOrigTyRef.QualifiedName
                                          yield { tdef with NestedTypes = rw (enc@[tdef.Name]) tdef.NestedTypes  } ]
                              rw [] ilModule.TypeDefs
                          (ccu, { ilModule with TypeDefs = ilTypeDefsAfterRemovingRelocatedTypes }))

                  providerGeneratedILModules, ilxMainModule
             
              Morphs.disableMorphCustomAttributeData()
#else
              let providerGeneratedILModules = []
#endif

              // Glue all this stuff into ilxMainModule 
              let ilxMainModule, rewriteExternalRefsToLocalRefs = 
                  StaticLinkILModules (tcConfig, ilGlobals, ilxMainModule, dependentILModules @ providerGeneratedILModules)
              
              // Rewrite type and assembly references
              let ilxMainModule =
                  let isMscorlib = ilGlobals.primaryAssemblyName = PrimaryAssembly.Mscorlib.Name
                  let validateTargetPlatform (scopeRef : ILScopeRef) = 
                      let name = getNameOfScopeRef scopeRef
                      if (not isMscorlib && name = PrimaryAssembly.Mscorlib.Name) then
                          error (Error(FSComp.SR.fscStaticLinkingNoProfileMismatches(), rangeCmdArgs))
                      scopeRef
                  let rewriteAssemblyRefsToMatchLibraries = NormalizeAssemblyRefs tcImports
                  Morphs.morphILTypeRefsInILModuleMemoized ilGlobals (Morphs.morphILScopeRefsInILTypeRef (validateTargetPlatform >> rewriteExternalRefsToLocalRefs >> rewriteAssemblyRefsToMatchLibraries)) ilxMainModule

              ilxMainModule)
  
//----------------------------------------------------------------------------
// ValidateKeySigningAttributes, GetStrongNameSigner
//----------------------------------------------------------------------------

type StrongNameSigningInfo = StrongNameSigningInfo of (* delaysign:*) bool * (* publicsign:*) bool * (*signer:*)  string option * (*container:*) string option

let ValidateKeySigningAttributes (tcConfig : TcConfig, tcGlobals, topAttrs) =
    let delaySignAttrib = AttributeHelpers.TryFindBoolAttribute tcGlobals "System.Reflection.AssemblyDelaySignAttribute" topAttrs.assemblyAttrs
    let signerAttrib = AttributeHelpers.TryFindStringAttribute tcGlobals "System.Reflection.AssemblyKeyFileAttribute" topAttrs.assemblyAttrs
    let containerAttrib = AttributeHelpers.TryFindStringAttribute tcGlobals "System.Reflection.AssemblyKeyNameAttribute" topAttrs.assemblyAttrs
    
    // if delaySign is set via an attribute, validate that it wasn't set via an option
    let delaysign = 
        match delaySignAttrib with 
        | Some delaysign -> 
          if tcConfig.delaysign then
            warning(Error(FSComp.SR.fscDelaySignWarning(), rangeCmdArgs)) 
            tcConfig.delaysign
          else
            delaysign
        | _ -> tcConfig.delaysign
        
    // if signer is set via an attribute, validate that it wasn't set via an option
    let signer = 
        match signerAttrib with
        | Some signer -> 
            if tcConfig.signer.IsSome && tcConfig.signer <> Some signer then
                warning(Error(FSComp.SR.fscKeyFileWarning(), rangeCmdArgs)) 
                tcConfig.signer
            else
                Some signer
        | None -> tcConfig.signer
    
    // if container is set via an attribute, validate that it wasn't set via an option, and that they keyfile wasn't set
    // if keyfile was set, use that instead (silently)
    // REVIEW: This is C# behavior, but it seems kind of sketchy that we fail silently
    let container = 
        match containerAttrib with 
        | Some container -> 
            if tcConfig.container.IsSome && tcConfig.container <> Some container then
              warning(Error(FSComp.SR.fscKeyNameWarning(), rangeCmdArgs)) 
              tcConfig.container
            else
              Some container
        | None -> tcConfig.container
    
    StrongNameSigningInfo (delaysign, tcConfig.publicsign, signer, container)

let GetStrongNameSigner signingInfo = 
        let (StrongNameSigningInfo(delaysign, publicsign, signer, container)) = signingInfo
        // REVIEW: favor the container over the key file - C# appears to do this
        if Option.isSome container then
          Some (ILBinaryWriter.ILStrongNameSigner.OpenKeyContainer container.Value)
        else
            match signer with 
            | None -> None
            | Some s ->
                try 
                if publicsign || delaysign then
                    Some (ILBinaryWriter.ILStrongNameSigner.OpenPublicKeyOptions s publicsign)
                else
                    Some (ILBinaryWriter.ILStrongNameSigner.OpenKeyPairFile s) 
                with e -> 
                    // Note:: don't use errorR here since we really want to fail and not produce a binary
                    error(Error(FSComp.SR.fscKeyFileCouldNotBeOpened(s), rangeCmdArgs))

//----------------------------------------------------------------------------
// CopyFSharpCore
//----------------------------------------------------------------------------

#if FX_RESHAPED_REFLECTION
type private TypeInThisAssembly (_dummy:obj) = class end
#endif

// If the --nocopyfsharpcore switch is not specified, this will:
// 1) Look into the referenced assemblies, if FSharp.Core.dll is specified, it will copy it to output directory.
// 2) If not, but FSharp.Core.dll exists beside the compiler binaries, it will copy it to output directory.
// 3) If not, it will produce an error.
let CopyFSharpCore(outFile: string, referencedDlls: AssemblyReference list) =
    let outDir = Path.GetDirectoryName(outFile)
    let fsharpCoreAssemblyName = GetFSharpCoreLibraryName() + ".dll"
    let fsharpCoreDestinationPath = Path.Combine(outDir, fsharpCoreAssemblyName)
    let copyFileIfDifferent src dest =
        if not (File.Exists(dest)) || (File.GetCreationTimeUtc(src) <> File.GetCreationTimeUtc(dest)) then
            File.Copy(src, dest, true)

    match referencedDlls |> Seq.tryFind (fun dll -> String.Equals(Path.GetFileName(dll.Text), fsharpCoreAssemblyName, StringComparison.CurrentCultureIgnoreCase)) with
    | Some referencedFsharpCoreDll -> copyFileIfDifferent referencedFsharpCoreDll.Text fsharpCoreDestinationPath
    | None ->
        let executionLocation =
#if FX_RESHAPED_REFLECTION
            TypeInThisAssembly(null).GetType().GetTypeInfo().Assembly.Location
#else
            Assembly.GetExecutingAssembly().Location
#endif
        let compilerLocation = Path.GetDirectoryName(executionLocation)
        let compilerFsharpCoreDllPath = Path.Combine(compilerLocation, fsharpCoreAssemblyName)
        if File.Exists(compilerFsharpCoreDllPath) then
            copyFileIfDifferent compilerFsharpCoreDllPath fsharpCoreDestinationPath
        else
            errorR(Error(FSComp.SR.fsharpCoreNotFoundToBeCopied(), rangeCmdArgs))

//----------------------------------------------------------------------------
// Main phases of compilation
//-----------------------------------------------------------------------------

[<NoEquality; NoComparison>]
type Args<'T> = Args  of 'T

let main0(argv, referenceResolver, bannerAlreadyPrinted, exiter:Exiter, errorLoggerProvider : ErrorLoggerProvider, disposables : DisposablesTracker) = 

    // See Bug 735819 
    let lcidFromCodePage = 
#if FX_LCIDFROMCODEPAGE
        if (Console.OutputEncoding.CodePage <> 65001) &&
           (Console.OutputEncoding.CodePage <> Thread.CurrentThread.CurrentUICulture.TextInfo.OEMCodePage) &&
           (Console.OutputEncoding.CodePage <> Thread.CurrentThread.CurrentUICulture.TextInfo.ANSICodePage) then
                Thread.CurrentThread.CurrentUICulture <- new CultureInfo("en-US")
                Some 1033
        else
#endif
            None

    let directoryBuildingFrom = Directory.GetCurrentDirectory()
    let setProcessThreadLocals tcConfigB =
#if PREFERRED_UI_LANG
                    match tcConfigB.preferredUiLang with
                    | Some s -> System.Globalization.CultureInfo.CurrentUICulture <- new System.Globalization.CultureInfo(s)
                    | None -> ()
#else
                    match tcConfigB.lcid with
                    | Some n -> Thread.CurrentThread.CurrentUICulture <- new CultureInfo(n)
                    | None -> ()
#endif
                    if tcConfigB.utf8output then 
                        Console.OutputEncoding <- Encoding.UTF8

    let displayBannerIfNeeded tcConfigB =
                    // display the banner text, if necessary
                    if not bannerAlreadyPrinted then 
                        DisplayBannerText tcConfigB

    let optimizeForMemory = false // optimizeForMemory - fsc.exe can use as much memory as it likes to try to compile as fast as possible

    let tcConfigB = TcConfigBuilder.CreateNew(referenceResolver, DefaultFSharpBinariesDir, optimizeForMemory, directoryBuildingFrom, isInteractive=false, isInvalidationSupported=false)
    // Preset: --optimize+ -g --tailcalls+ (see 4505)
    SetOptimizeSwitch tcConfigB OptionSwitch.On
    SetDebugSwitch    tcConfigB None OptionSwitch.Off
    SetTailcallSwitch tcConfigB OptionSwitch.On    

    // Now install a delayed logger to hold all errors from flags until after all flags have been parsed (for example, --vserrors)
    let delayForFlagsLogger =  errorLoggerProvider.CreateDelayAndForwardLogger(exiter)
    let _unwindEL_1 = PushErrorLoggerPhaseUntilUnwind (fun _ -> delayForFlagsLogger)          
    
    // Share intern'd strings across all lexing/parsing
    let lexResourceManager = new Lexhelp.LexResourceManager()

    // process command line, flags and collect filenames 
    let sourceFiles = 

        // The ParseCompilerOptions function calls imperative function to process "real" args
        // Rather than start processing, just collect names, then process them. 
        try 
            let sourceFiles = 
                let files = ProcessCommandLineFlags (tcConfigB, setProcessThreadLocals, lcidFromCodePage, argv)
                AdjustForScriptCompile(tcConfigB, files, lexResourceManager)
            sourceFiles

        with e -> 
            errorRecovery e rangeStartup
            delayForFlagsLogger.ForwardDelayedDiagnostics(tcConfigB)
            exiter.Exit 1 
    
    tcConfigB.sqmNumOfSourceFiles <- sourceFiles.Length
    tcConfigB.conditionalCompilationDefines <- "COMPILED" :: tcConfigB.conditionalCompilationDefines 
    displayBannerIfNeeded tcConfigB

    // Create tcGlobals and frameworkTcImports
    let outfile, pdbfile, assemblyName = 
        try 
            tcConfigB.DecideNames sourceFiles 
        with e ->
            errorRecovery e rangeStartup
            delayForFlagsLogger.ForwardDelayedDiagnostics(tcConfigB)
            exiter.Exit 1 
                    
    // DecideNames may give "no inputs" error. Abort on error at this point. bug://3911
    if not tcConfigB.continueAfterParseFailure && delayForFlagsLogger.ErrorCount > 0 then
        delayForFlagsLogger.ForwardDelayedDiagnostics(tcConfigB)
        exiter.Exit 1
    
    // If there's a problem building TcConfig, abort    
    let tcConfig = 
        try
            TcConfig.Create(tcConfigB, validate=false)
        with e ->
            delayForFlagsLogger.ForwardDelayedDiagnostics(tcConfigB)
            exiter.Exit 1
    
    let errorLogger =  errorLoggerProvider.CreateErrorLoggerUpToMaxErrors(tcConfigB, exiter)

    // Install the global error logger and never remove it. This logger does have all command-line flags considered.
    let _unwindEL_2 = PushErrorLoggerPhaseUntilUnwind (fun _ -> errorLogger)
    
    // Forward all errors from flags
    delayForFlagsLogger.CommitDelayedDiagnostics(errorLogger)

    if not tcConfigB.continueAfterParseFailure then 
        AbortOnError(errorLogger, exiter)

    // Resolve assemblies
    ReportTime tcConfig "Import mscorlib and FSharp.Core.dll"
    let foundationalTcConfigP = TcConfigProvider.Constant(tcConfig)
    let sysRes, otherRes, knownUnresolved = TcAssemblyResolutions.SplitNonFoundationalResolutions(tcConfig)
    
    // Import basic assemblies
    let tcGlobals, frameworkTcImports = TcImports.BuildFrameworkTcImports (foundationalTcConfigP, sysRes, otherRes)

    // Register framework tcImports to be disposed in future
    disposables.Register frameworkTcImports

    // Parse sourceFiles 
    ReportTime tcConfig "Parse inputs"
    use unwindParsePhase = PushThreadBuildPhaseUntilUnwind (BuildPhase.Parse)            
    let inputs =
        try
            let isLastCompiland, isExe = sourceFiles |> tcConfig.ComputeCanContainEntryPoint 
            isLastCompiland |> List.zip sourceFiles
            // PERF: consider making this parallel, once uses of global state relevant to parsing are cleaned up 
            |> List.choose (fun (filename:string, isLastCompiland) -> 
                let pathOfMetaCommandSource = Path.GetDirectoryName(filename)
                match ParseOneInputFile(tcConfig, lexResourceManager, ["COMPILED"], filename, (isLastCompiland, isExe), errorLogger, (*retryLocked*)false) with
                | Some input -> Some (input, pathOfMetaCommandSource)
                | None -> None
                ) 
        with e -> 
            errorRecoveryNoRange e
            exiter.Exit 1

    if tcConfig.parseOnly then exiter.Exit 0 
    if not tcConfig.continueAfterParseFailure then 
        AbortOnError(errorLogger, exiter)

    if tcConfig.printAst then                
        inputs |> List.iter (fun (input, _filename) -> printf "AST:\n"; printfn "%+A" input; printf "\n") 

    let tcConfig = (tcConfig, inputs) ||> List.fold ApplyMetaCommandsFromInputToTcConfig 
    let tcConfigP = TcConfigProvider.Constant(tcConfig)

    // Import other assemblies
    ReportTime tcConfig "Import non-system references"
    let tcGlobals, tcImports =  
        let tcImports = TcImports.BuildNonFrameworkTcImports(tcConfigP, tcGlobals, frameworkTcImports, otherRes, knownUnresolved)
        tcGlobals, tcImports

    // register tcImports to be disposed in future
    disposables.Register tcImports

    if not tcConfig.continueAfterParseFailure then 
        AbortOnError(errorLogger, exiter)

    if tcConfig.importAllReferencesOnly then exiter.Exit 0 

    // Build the initial type checking environment
    ReportTime tcConfig "Typecheck"
    use unwindParsePhase = PushThreadBuildPhaseUntilUnwind (BuildPhase.TypeCheck)            
    let tcEnv0 = GetInitialTcEnv (assemblyName, rangeStartup, tcConfig, tcImports, tcGlobals)

    // Type check the inputs
    let inputs = inputs |> List.map fst
    let tcState, topAttrs, typedAssembly, _tcEnvAtEnd = 
        TypeCheck(tcConfig, tcImports, tcGlobals, errorLogger, assemblyName, NiceNameGenerator(), tcEnv0, inputs, exiter)

    AbortOnError(errorLogger, exiter)
    ReportTime tcConfig "Typechecked"

    Args (tcGlobals, tcImports, frameworkTcImports, tcState.Ccu, typedAssembly, topAttrs, tcConfig, outfile, pdbfile, assemblyName, errorLogger, exiter)

let main1(Args (tcGlobals, tcImports: TcImports, frameworkTcImports, generatedCcu, typedImplFiles, topAttrs, tcConfig: TcConfig, outfile, pdbfile, assemblyName, errorLogger, exiter: Exiter)) =

    if tcConfig.typeCheckOnly then exiter.Exit 0
    
    use unwindPhase = PushThreadBuildPhaseUntilUnwind (BuildPhase.CodeGen)
    let signingInfo = ValidateKeySigningAttributes (tcConfig, tcGlobals, topAttrs)
    
    AbortOnError(errorLogger, exiter)

    // Build an updated errorLogger that filters according to the scopedPragmas. Then install
    // it as the updated global error logger and never remove it
    let oldLogger = errorLogger
    let errorLogger = 
        let scopedPragmas = [ for (TImplFile(_, pragmas, _, _, _)) in typedImplFiles do yield! pragmas ]
        GetErrorLoggerFilteringByScopedPragmas(true, scopedPragmas, oldLogger)

    let _unwindEL_3 = PushErrorLoggerPhaseUntilUnwind(fun _ -> errorLogger)

    // Try to find an AssemblyVersion attribute 
    let assemVerFromAttrib = 
        match AttributeHelpers.TryFindVersionAttribute tcGlobals "System.Reflection.AssemblyVersionAttribute" "AssemblyVersionAttribute" topAttrs.assemblyAttrs with
        | Some v -> 
           match tcConfig.version with 
           | VersionNone -> Some v
           | _ -> warning(Error(FSComp.SR.fscAssemblyVersionAttributeIgnored(), Range.rangeStartup)); None
        | _ -> None

    // write interface, xmldoc
    begin
      ReportTime tcConfig ("Write Interface File")
      use unwindBuildPhase = PushThreadBuildPhaseUntilUnwind (BuildPhase.Output)    
      if tcConfig.printSignature   then InterfaceFileWriter.WriteInterfaceFile (tcGlobals, tcConfig, InfoReader(tcGlobals, tcImports.GetImportMap()), typedImplFiles)

      ReportTime tcConfig ("Write XML document signatures")
      if tcConfig.xmlDocOutputFile.IsSome then 
          XmlDocWriter.computeXmlDocSigs (tcGlobals, generatedCcu) 

      ReportTime tcConfig ("Write XML docs")
      tcConfig.xmlDocOutputFile |> Option.iter ( fun xmlFile -> 
          let xmlFile = tcConfig.MakePathAbsolute xmlFile
          XmlDocWriter.writeXmlDoc (assemblyName, generatedCcu, xmlFile)
        )
      ReportTime tcConfig ("Write HTML docs")
    end

    // Pass on only the minimum information required for the next phase
    Args (tcConfig, tcImports, frameworkTcImports, tcGlobals, errorLogger, generatedCcu, outfile, typedImplFiles, topAttrs, pdbfile, assemblyName, assemVerFromAttrib, signingInfo, exiter)

  
/// Phase 2a: encode signature data, optimize, encode optimization data
let main2a(Args (tcConfig, tcImports, frameworkTcImports: TcImports, tcGlobals, errorLogger: ErrorLogger, generatedCcu: CcuThunk, outfile, typedImplFiles, topAttrs, pdbfile, assemblyName, assemVerFromAttrib, signingInfo, exiter: Exiter)) = 
      
    // Encode the signature data
    ReportTime tcConfig ("Encode Interface Data")
    let exportRemapping = MakeExportRemapping generatedCcu generatedCcu.Contents
    
    let sigDataAttributes, sigDataResources = 
      try
        EncodeInterfaceData(tcConfig, tcGlobals, exportRemapping, generatedCcu, outfile, false)
      with e -> 
        errorRecoveryNoRange e
        exiter.Exit 1
        
    // Perform optimization
    use unwindBuildPhase = PushThreadBuildPhaseUntilUnwind (BuildPhase.Optimize)
    
    let optEnv0 = GetInitialOptimizationEnv (tcImports, tcGlobals)
   
    let importMap = tcImports.GetImportMap()
    let metadataVersion = 
        match tcConfig.metadataVersion with
        | Some v -> v
        | _ -> match (frameworkTcImports.DllTable.TryFind tcConfig.primaryAssembly.Name) with | Some ib -> ib.RawMetadata.TryGetRawILModule().Value.MetadataVersion | _ -> ""
    let optimizedImpls, optimizationData, _ = ApplyAllOptimizations (tcConfig, tcGlobals, (LightweightTcValForUsingInBuildMethodCall tcGlobals), outfile, importMap, false, optEnv0, generatedCcu, typedImplFiles)

    AbortOnError(errorLogger, exiter)
        
    // Encode the optimization data
    ReportTime tcConfig ("Encoding OptData")
    let optDataResources = EncodeOptimizationData(tcGlobals, tcConfig, outfile, exportRemapping, (generatedCcu, optimizationData))

    // Pass on only the minimum information required for the next phase
    Args (tcConfig, tcImports, tcGlobals, errorLogger, generatedCcu, outfile, optimizedImpls, topAttrs, pdbfile, assemblyName, (sigDataAttributes, sigDataResources), optDataResources, assemVerFromAttrib, signingInfo, metadataVersion, exiter)

/// Phase 2b: IL code generation
let main2b(Args (tcConfig: TcConfig, tcImports, tcGlobals: TcGlobals, errorLogger, generatedCcu: CcuThunk, outfile, optimizedImpls, topAttrs, pdbfile, assemblyName, idata, optDataResources, assemVerFromAttrib, signingInfo, metadataVersion, exiter: Exiter)) = 

    // Compute a static linker. 
    let ilGlobals = tcGlobals.ilg
    if tcConfig.standalone && generatedCcu.UsesFSharp20PlusQuotations then    
        error(Error(FSComp.SR.fscQuotationLiteralsStaticLinking0(), rangeStartup))  
    let staticLinker = StaticLinker.StaticLink (tcConfig, tcImports, ilGlobals)

    // Generate IL code
    ReportTime tcConfig "TAST -> IL"
    use unwindBuildPhase = PushThreadBuildPhaseUntilUnwind  (BuildPhase.IlxGen)
    let ilxGenerator = CreateIlxAssemblyGenerator (tcConfig, tcImports, tcGlobals, (LightweightTcValForUsingInBuildMethodCall tcGlobals), generatedCcu)

    // Check if System.SerializableAttribute exists in mscorlib.dll, 
    // so that make sure the compiler only emits "serializable" bit into IL metadata when it is available.
    // Note that SerializableAttribute may be relocated in the future but now resides in mscorlib.
    let codegenResults = GenerateIlxCode (IlWriteBackend, false, false, tcConfig, topAttrs, optimizedImpls, generatedCcu.AssemblyName, ilxGenerator)
    let casApplied = new Dictionary<Stamp, bool>()
    let securityAttrs, topAssemblyAttrs = topAttrs.assemblyAttrs |> List.partition (fun a -> TypeChecker.IsSecurityAttribute tcGlobals (tcImports.GetImportMap()) casApplied a rangeStartup)
    // remove any security attributes from the top-level assembly attribute list
    let topAttrs = {topAttrs with assemblyAttrs=topAssemblyAttrs}
    let permissionSets = ilxGenerator.CreatePermissionSets securityAttrs
    let secDecls = if securityAttrs.Length > 0 then mkILSecurityDecls permissionSets else emptyILSecurityDecls

    let ilxMainModule = MainModuleBuilder.CreateMainModule (tcConfig, tcGlobals, tcImports, pdbfile, assemblyName, outfile, topAttrs, idata, optDataResources, codegenResults, assemVerFromAttrib, metadataVersion, secDecls)

    AbortOnError(errorLogger, exiter)
    
    // Pass on only the minimum information required for the next phase
    Args (tcConfig, errorLogger, staticLinker, ilGlobals, outfile, pdbfile, ilxMainModule, signingInfo, exiter)

/// Phase 3: static linking
let main3(Args (tcConfig, errorLogger: ErrorLogger, staticLinker, ilGlobals, outfile, pdbfile, ilxMainModule, signingInfo, exiter:Exiter)) = 
        
    use unwindBuildPhase = PushThreadBuildPhaseUntilUnwind (BuildPhase.Output)    

    // Static linking, if any
    let ilxMainModule =  
        try  staticLinker ilxMainModule
        with e -> 
            errorRecoveryNoRange e
            exiter.Exit 1

    AbortOnError(errorLogger, exiter)
        
    // Pass on only the minimum information required for the next phase
    Args (tcConfig, errorLogger, ilGlobals, ilxMainModule, outfile, pdbfile, signingInfo, exiter)

/// Phase 4: write the binaries
let main4 (Args (tcConfig, errorLogger: ErrorLogger, ilGlobals, ilxMainModule, outfile, pdbfile, signingInfo, exiter: Exiter)) = 
    ReportTime tcConfig "Write .NET Binary"
    use unwindBuildPhase = PushThreadBuildPhaseUntilUnwind (BuildPhase.Output)    
    let outfile = tcConfig.MakePathAbsolute outfile

    let pdbfile = pdbfile |> Option.map (tcConfig.MakePathAbsolute >> Path.GetFullPath)
    begin
        try
            try 
                ILBinaryWriter.WriteILBinary 
                 (outfile, 
                  { ilg = ilGlobals
                    pdbfile=pdbfile
                    emitTailcalls = tcConfig.emitTailcalls
                    showTimes = tcConfig.showTimes
                    portablePDB = tcConfig.portablePDB
                    embeddedPDB = tcConfig.embeddedPDB
                    embedAllSource = tcConfig.embedAllSource
                    embedSourceList = tcConfig.embedSourceList
                    sourceLink = tcConfig.sourceLink
                    signer = GetStrongNameSigner signingInfo
                    fixupOverlappingSequencePoints = false
                    dumpDebugInfo = tcConfig.dumpDebugInfo }, 
                  ilxMainModule)
            with Failure msg -> 
                error(Error(FSComp.SR.fscProblemWritingBinary(outfile, msg), rangeCmdArgs))
        with e -> 
            errorRecoveryNoRange e
            exiter.Exit 1 
    end
    AbortOnError(errorLogger, exiter)

    // Don't copy referenced FSharp.core.dll if we are building FSharp.Core.dll
    if tcConfig.copyFSharpCore && not tcConfig.compilingFslib && not tcConfig.standalone then
        CopyFSharpCore(outfile, tcConfig.referencedDLLs)

    ReportTime tcConfig "Exiting"

//----------------------------------------------------------------------------
// Entry points to compilation
//-----------------------------------------------------------------------------

/// Entry point typecheckAndCompile
let typecheckAndCompile (argv, referenceResolver, bannerAlreadyPrinted, exiter:Exiter, errorLoggerProvider) =
    use d = new DisposablesTracker()
    use e = new SaveAndRestoreConsoleEncoding()

    main0(argv, referenceResolver, bannerAlreadyPrinted, exiter, errorLoggerProvider, d)
    |> main1
    |> main2a
    |> main2b
    |> main3 
    |> main4

/// Entry point (with ConsoleLoggerProvider)
let mainCompile (argv, referenceResolver, bannerAlreadyPrinted, exiter:Exiter) = 
    typecheckAndCompile(argv, referenceResolver, bannerAlreadyPrinted, exiter, ConsoleLoggerProvider())
<|MERGE_RESOLUTION|>--- conflicted
+++ resolved
@@ -219,12 +219,7 @@
             references |> List.iter (fun r-> tcConfigB.AddReferencedAssemblyByPath(r.originalReference.Range, r.resolvedPath))
             closure.NoWarns |> List.map(fun (n, ms)->ms|>List.map(fun m->m, n)) |> List.concat |> List.iter tcConfigB.TurnWarningOff
             closure.SourceFiles |> List.map fst |> List.iter AddIfNotPresent
-<<<<<<< HEAD
-            closure.AllRootFileWarnings |> List.iter warnSink
-            closure.AllRootFileErrors |> List.iter errorSink
-=======
             closure.AllRootFileDiagnostics |> List.iter diagnosticSink
->>>>>>> 61d98b1a
             
             else AddIfNotPresent(filename)
          
