--- conflicted
+++ resolved
@@ -1211,15 +1211,8 @@
           let sourceFiles,inputs = 
               closure.Inputs  
               |> List.map (fun input-> 
-<<<<<<< HEAD
-                    input.ParseErrors |> List.iter errorSink
-                    input.MetaCommandErrors |> List.iter errorSink
-                    input.ParseWarnings |> List.iter errorSink
-                    input.MetaCommandWarnings |> List.iter errorSink
-=======
                     input.ParseDiagnostics |> List.iter diagnosticSink
                     input.MetaCommandDiagnostics |> List.iter diagnosticSink
->>>>>>> 61d98b1a
                     let parsedInput = 
                         match input.SyntaxTree with 
                         | None -> ParseOneInputFile(tcConfig,lexResourceManager,["INTERACTIVE"],input.FileName,(true,false),errorLogger,(*retryLocked*)false)
